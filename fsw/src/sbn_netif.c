/******************************************************************************
 * @file
** File: sbn_netif.c
**
**      Copyright (c) 2004-2006, United States government as represented by the
**      administrator of the National Aeronautics Space Administration.
**      All rights reserved. This software(cFE) was created at NASA's Goddard
**      Space Flight Center pursuant to government contracts.
**
**      This software may be used only pursuant to a United States government
**      sponsored project and the United States government may not be charged
**      for use thereof.
**
** Purpose:
**      This file contains source code for the Software Bus Network Application.
**
** Authors:   J. Wilmot/GSFC Code582
**            R. McGraw/SSI
**            C. Knight/ARC Code TI
**
******************************************************************************/

/*
** Include Files
*/
#include "cfe.h"
#include "cfe_sb_msg.h"
#include "cfe_sb.h"
#include "sbn_app.h"
#include "sbn_netif.h"
#include "sbn_main_events.h"

#include <network_includes.h>
#include <string.h>
#include <errno.h>

#ifdef _osapi_confloader_
/**
 * Handles a row's worth of fields from a configuration file.
 * @param[in] filename The filename of the configuration file currently being
 *            processed.
 * @param[in] linenum The line number of the line being processed.
 * @param[in] header The section header (if any) for the configuration file
 *            section.
 * @param[in] row The entries from the row.
 * @param[in] fieldcount The number of fields in the row array.
 * @param[in] opaque The opaque data passed through the parser.
 * @return OS_SUCCESS on successful loading of the configuration file row.
 */
static int PeerFileRowCallback(const char *filename, int linenum,
    const char *header, const char *row[], int fieldcount, void *opaque)
{
    int ProtocolId = 0, status = 0;

    if(fieldcount < 4)
    {
        CFE_EVS_SendEvent(SBN_FILE_EID, CFE_EVS_CRITICAL,
            "too few fields (fieldcount=%d)", fieldcount);
        return OS_SUCCESS;
    }/* end if */

    if(SBN.NumEntries >= SBN_MAX_NETWORK_PEERS)
    {
        CFE_EVS_SendEvent(SBN_FILE_EID, CFE_EVS_CRITICAL,
            "max entry count reached, skipping");
        return OS_ERROR;
    }/* end if */

    ProtocolId = atoi(row[2]);
    if(ProtocolId < 0 || ProtocolId > SBN_MAX_INTERFACE_TYPES
        || !SBN.IfOps[ProtocolId])
    {   
        CFE_EVS_SendEvent(SBN_FILE_EID, CFE_EVS_CRITICAL,
            "invalid protocol id (ProtocolId=%d)",
            ProtocolId);
        return OS_SUCCESS;
    }/* end if */

    /* TODO: check fields to ensure they are integer and within valid value
        ranges */

    /* Copy over the general info into the interface data structure */
    strncpy(SBN.IfData[SBN.NumEntries].Name, row[0], SBN_MAX_PEERNAME_LENGTH);
    SBN.IfData[SBN.NumEntries].QoS = atoi(row[4]);
    SBN.IfData[SBN.NumEntries].ProtocolId = ProtocolId;
    SBN.IfData[SBN.NumEntries].ProcessorId = atoi(row[1]);
    SBN.IfData[SBN.NumEntries].SpaceCraftId = atoi(row[3]);

    /* Call the correct parse entry function based on the interface type */
    status = SBN.IfOps[ProtocolId]->Load(row + 5, fieldcount - 5,
        &SBN.IfData[SBN.NumEntries].InterfacePvt);

    if(status == SBN_OK)
    {   
        SBN.NumEntries++;
    }/* end if */

    return OS_SUCCESS;
}/* end PeerFileRowCallback */

/**
 * When the configuration file loader encounters an error, it will call this
 * function with details.
 * @param[in] filename The filename of the configuration file currently being
 *            processed.
 * @param[in] linenum The line number of the line being processed.
 * @param[in] errmessage The textual description of the error.
 * @param[in] opaque The opaque data passed through the parser.
 * @return OS_SUCCESS
 */
static int PeerFileErrCallback(const char *filename, int linenum,
    const char *err, void *opaque)
{
    return OS_SUCCESS;
}/* end PeerFileErrCallback */

/**
 * Function to read in, using the OS_ConfLoader API, the configuration file
 * entries.
 *
 * @return OS_SUCCESS on successful completion.
 */
int32 SBN_GetPeerFileData(void)
{
    int32 status = 0, id = 0;

    status = OS_ConfLoaderAPIInit();
    if(status != OS_SUCCESS)
    {   
        return status;
    }/* end if */

    status = OS_ConfLoaderInit(&id, "sbn_peer");
    if(status != OS_SUCCESS)
    {   
        return status;
    }/* end if */

    status = OS_ConfLoaderSetRowCallback(id, PeerFileRowCallback, NULL);
    if(status != OS_SUCCESS)
    {
        return status;
    }/* end if */

    status = OS_ConfLoaderSetErrorCallback(id, PeerFileErrCallback, NULL);
    if(status != OS_SUCCESS)
    {
        return status;
    }/* end if */

    OS_ConfLoaderLoad(id, SBN_VOL_PEER_FILENAME);
    OS_ConfLoaderLoad(id, SBN_NONVOL_PEER_FILENAME);

    return SBN_OK;
}/* end SBN_GetPeerFileData */

#else /* ! _osapi_confloader_ */

/**
 * Finds the protocol-specific fields in the configuration file.
 *
 * @param[in] entry Peer configuration line from the config file.
 * @param[in] num_fields The number of fields to skip.

 * @return Pointer to the first entry after the num_fields entries.
 */
static char *SBN_FindFileEntryAppData(char *entry, int num_fields)
{
    char *char_ptr = entry;
    int num_found_fields = 0;

    DEBUG_START();

    while(*char_ptr != '\0' && num_found_fields < num_fields)
    {
        while(*char_ptr != ' ')
        {
            ++char_ptr;
        }/* end while */
        ++char_ptr;
        ++num_found_fields;
    }/* end while */
    return char_ptr;
}/* end SBN_FindFileEntryAppData */

/**
 * Parses a peer configuration file entry to obtain the peer configuration.
 *
 * @param[in] FileEntry  The row of peer configuration data.

 * @return  SBN_OK on success, SBN_ERROR on error
 */
static int ParseFileEntry(char *FileEntry)
{
    char Name[SBN_MAX_PEERNAME_LENGTH];
    char  *app_data = NULL;
    uint32 ProcessorId = 0;
    int ProtocolId = 0;
    uint32 SpaceCraftId = 0, QoS = 0;
    int ScanfStatus = 0, status = 0, NumFields = 5, ProcessorIdInt = 0,
        ProtocolIdInt = 0, SpaceCraftIdInt = 0, QoSInt = 0;

    DEBUG_START();

    app_data = SBN_FindFileEntryAppData(FileEntry, NumFields);

    /* switch on protocol ID */
    ScanfStatus = sscanf(FileEntry, "%s %d %d %d %d" ,
        Name,
        &ProcessorIdInt, &ProtocolIdInt, &SpaceCraftIdInt, &QoSInt);
    ProcessorId = ProcessorIdInt;
    ProtocolId = ProtocolIdInt;
    SpaceCraftId = SpaceCraftIdInt;
    QoS = QoSInt;

    /*
    ** Check to see if the correct number of items were parsed
    */
    if(ScanfStatus != NumFields)
    {
        CFE_EVS_SendEvent(SBN_FILE_EID, CFE_EVS_ERROR,
            "invalid peer file line (expected %d, found %d)",
            NumFields, ScanfStatus);
        return SBN_ERROR;
    }/* end if */

    if(SBN.NumEntries >= SBN_MAX_NETWORK_PEERS)
    {
        CFE_EVS_SendEvent(SBN_FILE_EID, CFE_EVS_CRITICAL,
            "max peers exceeded (max=%d this=%d)",
            SBN_MAX_NETWORK_PEERS, SBN.NumEntries);
        return SBN_ERROR;
    }/* end if */

    if(ProtocolId < 0 || ProtocolId > SBN_MAX_INTERFACE_TYPES
        || !SBN.IfOps[ProtocolId])
    {
        CFE_EVS_SendEvent(SBN_FILE_EID, CFE_EVS_CRITICAL,
            "invalid protocol ID (%d)", ProtocolId);
        return SBN_ERROR;
    }

    /* Copy over the general info into the interface data structure */
    strncpy(SBN.IfData[SBN.NumEntries].Name, Name, SBN_MAX_PEERNAME_LENGTH);
    SBN.IfData[SBN.NumEntries].QoS = QoS;
    SBN.IfData[SBN.NumEntries].ProtocolId = ProtocolId;
    SBN.IfData[SBN.NumEntries].ProcessorId = ProcessorId;
    SBN.IfData[SBN.NumEntries].SpaceCraftId = SpaceCraftId;

    /* Call the correct parse entry function based on the interface type */
    status = SBN.IfOps[ProtocolId]->Parse(app_data, SBN.NumEntries, &SBN.IfData[SBN.NumEntries].InterfacePvt);

    if(status == SBN_OK)
    {
        SBN.NumEntries++;
    }/* end if */

    return status;
}/* end ParseFileEntry */

/**
 * Parse the peer configuration file(s) to find the peers that this cFE should
 * connect to.
 *
 * @return SBN_OK on success.
 */
int32 SBN_GetPeerFileData(void)
{
    static char     SBN_PeerData[SBN_PEER_FILE_LINE_SIZE];
    int             BuffLen = 0; /* Length of the current buffer */
    int             PeerFile = 0;
    char            c = '\0';
    int             FileOpened = FALSE;
    int             LineNum = 0;

    DEBUG_START();

    /* First check for the file in RAM */
    PeerFile = OS_open(SBN_VOL_PEER_FILENAME, O_RDONLY, 0);
    if(PeerFile != OS_ERROR)
    {
        CFE_EVS_SendEvent(SBN_FILE_EID, CFE_EVS_INFORMATION,
            "opened peer data file '%s'", SBN_VOL_PEER_FILENAME);
        FileOpened = TRUE;
    }
    else
    {
        CFE_EVS_SendEvent(SBN_FILE_EID, CFE_EVS_ERROR,
            "failed to open peer file '%s'", SBN_VOL_PEER_FILENAME);
        FileOpened = FALSE;
    }/* end if */

    /* If ram file failed to open, try to open non vol file */
    if(!FileOpened)
    {
        PeerFile = OS_open(SBN_NONVOL_PEER_FILENAME, O_RDONLY, 0);

        if(PeerFile != OS_ERROR)
        {
            CFE_EVS_SendEvent(SBN_FILE_EID, CFE_EVS_INFORMATION,
                "opened peer data file '%s'", SBN_NONVOL_PEER_FILENAME);
            FileOpened = TRUE;
        }
        else
        {
            CFE_EVS_SendEvent(SBN_FILE_EID, CFE_EVS_ERROR,
                "peer file '%s' failed to open", SBN_NONVOL_PEER_FILENAME);
            FileOpened = FALSE;
        }/* end if */
    }/* end if */

    /*
     ** If no file was opened, SBN must terminate
     */
    if(!FileOpened)
    {
        return SBN_ERROR;
    }/* end if */

    CFE_PSP_MemSet(SBN_PeerData, 0x0, SBN_PEER_FILE_LINE_SIZE);
    BuffLen = 0;

    /*
     ** Parse the lines from the file
     */

    while(1)
    {
        OS_read(PeerFile, &c, 1);

        if(c == '!')
        {
            break;
        }/* end if */

        if(c == '\n' || c == ' ' || c == '\t')
        {
            /*
             ** Skip all white space in the file
             */
            ;
        }
        else if(c == ',')
        {
            /*
             ** replace the field delimiter with a space
             ** This is used for the sscanf string parsing
             */
            SBN_PeerData[BuffLen] = ' ';
            if(BuffLen < (SBN_PEER_FILE_LINE_SIZE - 1))
                BuffLen++;
        }
        else if(c != ';')
        {
            /*
             ** Regular data gets copied in
             */
            SBN_PeerData[BuffLen] = c;
            if(BuffLen < (SBN_PEER_FILE_LINE_SIZE - 1))
                BuffLen++;
        }
        else
        {
            /*
             ** Send the line to the file parser
             */
            if(ParseFileEntry(SBN_PeerData) == SBN_ERROR)
            {
                OS_close(PeerFile);
                return SBN_ERROR;
            }/* end if */
            LineNum++;
            CFE_PSP_MemSet(SBN_PeerData, 0x0, SBN_PEER_FILE_LINE_SIZE);
            BuffLen = 0;
        }/* end if */
    }/* end while */

    OS_close(PeerFile);

    return SBN_OK;
}/* end SBN_GetPeerFileData */

#endif /* _osapi_confloader_ */

#ifdef SOFTWARE_BIG_BIT_ORDER
  #define CFE_MAKE_BIG32(n) (n)
#else /* !SOFTWARE_BIG_BIT_ORDER */
  #define CFE_MAKE_BIG32(n) ( (((n) << 24) & 0xFF000000) | (((n) << 8) & 0x00FF0000) | (((n) >> 8) & 0x0000FF00) | (((n) >> 24) & 0x000000FF) )
#endif /* SOFTWARE_BIG_BIT_ORDER */

/* \brief Utility function to swap headers.
 * \note Don't run this on a pointer given to us by the SB, as the SB may
 *       re-use the same buffer for multiple pipes.
 */
static void SwapCCSDS(CFE_SB_Msg_t *Msg)
{
    uint16 *Util16 = NULL; uint32 *Util32 = NULL;
    int CCSDSType = CCSDS_RD_TYPE(*((CCSDS_PriHdr_t *)Msg));
    if(CCSDSType == CCSDS_TLM)
    {   
        CCSDS_TlmPkt_t *TlmPktPtr = (CCSDS_TlmPkt_t *)Msg;
        /* SBN sends CCSDS telemetry messages with secondary headers in
         * big-endian order.
         */
        Util32 = (uint32 *)TlmPktPtr->SecHdr.Time;
        *Util32 = CFE_MAKE_BIG32(*Util32);
        if(CCSDS_TIME_SIZE == 6)
        {
            Util16 = (uint16 *)TlmPktPtr->SecHdr.Time + 4;
            *Util16 = CFE_MAKE_BIG16(*Util16);
        }
        else
        {
            Util32 = (uint32 *)(TlmPktPtr->SecHdr.Time + 4);
            *Util32 = CFE_MAKE_BIG32(*Util32);
        }/* end if */
    }
    else if(CCSDSType == CCSDS_CMD)
    {
        CCSDS_CmdPkt_t *CmdPktPtr = (CCSDS_CmdPkt_t *)Msg;

        Util16 = (uint16 *)&CmdPktPtr->SecHdr.Command;
        *Util16 = CFE_MAKE_BIG16(*Util16);
    /* else what? */
    }/* end if */
}/* end SwapCCSDS */

/**
 * \brief Packs a CCSDS message with an SBN message header.
 * \note Ensures the SBN fields (CPU ID, MsgSize) and CCSDS message headers
 *       are in network (big-endian) byte order.
 * \param SBNBuf[out] The buffer to pack into.
 * \param MsgType[in] The SBN message type.
 * \param MsgSize[in] The size of the payload.
 * \param CpuId[in] The CpuId of the sender (should be CFE_CPU_ID)
 * \param Msg[in] The payload (CCSDS message or SBN sub/unsub.)
 */
void SBN_PackMsg(SBN_PackedMsg_t *SBNBuf, SBN_MsgSize_t MsgSize,
    SBN_MsgType_t MsgType, SBN_CpuId_t CpuId, SBN_Payload_t *Msg)
{
    MsgSize = CFE_MAKE_BIG16(MsgSize);
    CFE_PSP_MemCpy(SBNBuf->Hdr.MsgSizeBuf, &MsgSize, sizeof(MsgSize));
    MsgSize = CFE_MAKE_BIG16(MsgSize); /* swap back */

    CFE_PSP_MemCpy(SBNBuf->Hdr.MsgTypeBuf, &MsgType, sizeof(MsgType));

    CpuId = CFE_MAKE_BIG32(CpuId);
    CFE_PSP_MemCpy(SBNBuf->Hdr.CpuIdBuf, &CpuId, sizeof(CpuId));
    CpuId = CFE_MAKE_BIG32(CpuId); /* swap back */

    if(!Msg || !MsgSize)
    {
        return;
    }/* end if */

    CFE_PSP_MemCpy(SBNBuf->Payload.CCSDSMsgBuf, (char *)Msg, MsgSize);

    if(MsgType == SBN_APP_MSG)
    {
        SwapCCSDS(&SBNBuf->Payload.CCSDSMsg);
    }/* end if */
}/* end SBN_PackMsg */

/**
 * \brief Unpacks a CCSDS message with an SBN message header.
 * \param SBNBuf[in] The buffer to unpack.
 * \param MsgTypePtr[out] The SBN message type.
 * \param MsgSizePtr[out] The payload size.
 * \param CpuId[out] The CpuId of the sender.
 * \param Msg[out] The payload (a CCSDS message, or SBN sub/unsub).
 * \note Ensures the SBN fields (CPU ID, MsgSize) and CCSDS message headers
 *       are in platform byte order.
 * \todo Use a type for SBNBuf.
 */
void SBN_UnpackMsg(SBN_PackedMsg_t *SBNBuf, SBN_MsgSize_t *MsgSizePtr,
    SBN_MsgType_t *MsgTypePtr, SBN_CpuId_t *CpuIdPtr, SBN_Payload_t *Msg)
{
    *MsgSizePtr = CFE_MAKE_BIG16(*((SBN_MsgSize_t *)SBNBuf->Hdr.MsgSizeBuf));
    *MsgTypePtr = *((SBN_MsgType_t *)SBNBuf->Hdr.MsgTypeBuf);
    *CpuIdPtr = CFE_MAKE_BIG32(*((SBN_CpuId_t *)SBNBuf->Hdr.CpuIdBuf));

    if(!*MsgSizePtr)
    {
        return;
    }/* end if */

    CFE_PSP_MemCpy(Msg, SBNBuf->Payload.CCSDSMsgBuf, *MsgSizePtr);

    if(*MsgTypePtr == SBN_APP_MSG)
    {
        SwapCCSDS(&Msg->CCSDSMsg);
    }/* end if */
}/* end SBN_UnpackMsg */

/**
 * Loops through all entries, categorizes them as "Host" or "Peer", and
 * initializes them according to their role and protocol ID.
 *
 * @return SBN_OK if interface is initialized successfully
 *         SBN_ERROR otherwise
 */
int SBN_InitInterfaces(void)
{
    int32 Stat = 0, IFRole = 0; /* host or peer */
    int i = 0, EntryIdx = 0;

    DEBUG_START();

    SBN.NumHosts = 0;
    SBN.NumPeers = 0;

    /* loop through entries in peer data */
    for(EntryIdx = 0; EntryIdx < SBN.NumEntries; EntryIdx++)
    {
        /* Call the correct init interface function based on the interface
         * type
         */
        IFRole = SBN.IfOps[SBN.IfData[EntryIdx].ProtocolId]
            ->Init(&SBN.IfData[EntryIdx]);
        if(IFRole == SBN_HOST)
        {
            SBN.Host[SBN.NumHosts] = &SBN.IfData[EntryIdx];
            SBN.NumHosts++;
        }
        else if(IFRole == SBN_PEER)
        {
            CFE_PSP_MemSet(&SBN.Peer[SBN.NumPeers], 0,
                sizeof(SBN.Peer[SBN.NumPeers]));
            SBN.Peer[SBN.NumPeers].IfData = &SBN.IfData[EntryIdx];
            SBN.Peer[SBN.NumPeers].InUse = TRUE;

            /* for ease of use, copy some data from the entry into the peer */
            SBN.Peer[SBN.NumPeers].QoS = SBN.IfData[EntryIdx].QoS;
            SBN.Peer[SBN.NumPeers].ProcessorId =
                SBN.IfData[EntryIdx].ProcessorId;
            SBN.Peer[SBN.NumPeers].ProtocolId =
                SBN.IfData[EntryIdx].ProtocolId;
            SBN.Peer[SBN.NumPeers].SpaceCraftId =
                SBN.IfData[EntryIdx].SpaceCraftId;
            strncpy(SBN.Peer[SBN.NumPeers].Name, SBN.IfData[EntryIdx].Name,
                SBN_MAX_PEERNAME_LENGTH);

            Stat = SBN_CreatePipe4Peer(SBN.NumPeers);
            if(Stat == SBN_ERROR)
            {
                CFE_EVS_SendEvent(SBN_PEER_EID, CFE_EVS_ERROR,
                    "error creating pipe for %s (Stat=0x%x)",
                    SBN.Peer[SBN.NumPeers].Name,
                    (unsigned int)Stat);
                return SBN_ERROR;
            }/* end if */

            /* Initialize the subscriptions count for each entry */
            for(i = 0; i < SBN_MAX_SUBS_PER_PEER; i++)
            {
                SBN.Peer[SBN.NumPeers].Sub[i].InUseCtr = FALSE;
            }/* end for */

            /* Reset counters, flags and timers */
            SBN.Peer[SBN.NumPeers].State = SBN_ANNOUNCING;

            SBN.NumPeers++;
        }
        else
        {
            /* TODO - error */
        }/* end if */
    }/* end for */

    CFE_EVS_SendEvent(SBN_FILE_EID, CFE_EVS_INFORMATION,
        "configured, %d hosts and %d peers", SBN.NumHosts, SBN.NumPeers);
    return SBN_OK;
}/* end SBN_InitInterfaces */

/**
 * Sends a message to a peer using the module's SendNetMsg.
 *
 * @param MsgType       SBN type of the message
 * @param MsgSize       Size of the message
 * @param Msg           Message to send
 * @param PeerIdx       Index of peer data in peer array
 * @return Number of characters sent on success, -1 on error.
 *
 */
int SBN_SendNetMsg(SBN_MsgType_t MsgType, SBN_MsgSize_t MsgSize,
    SBN_Payload_t *Msg, int PeerIdx)
{
    int status = 0;

    DEBUG_MSG("%s type=%04x size=%d", __FUNCTION__, MsgType,
        MsgSize);

    status = SBN.IfOps[SBN.Peer[PeerIdx].ProtocolId]->Send(
        SBN.Peer[PeerIdx].IfData, MsgType, MsgSize, Msg);

    if(status != -1)
    {
        OS_GetLocalTime(&SBN.Peer[PeerIdx].last_sent);
    }
    else
    {
        SBN.HkPkt.PeerAppMsgSendErrCount[PeerIdx]++;
    }/* end if */

    return status;
}/* end SBN_SendNetMsg */

/**
 * Checks all interfaces for messages from peers.
 * Receive (up to a hundred) messages from the specified peer, injecting them
 * onto the local software bus.
 */
void SBN_RecvNetMsgs(void)
{
    int PeerIdx = 0, i = 0, status = 0, RealPeerIdx;

    /* DEBUG_START(); chatty */

    for(PeerIdx = 0; PeerIdx < SBN.NumPeers; PeerIdx++)
    {
        /* Process up to 100 received messages
         * TODO: make configurable
         */
        for(i = 0; i < 100; i++)
        {
            SBN_CpuId_t CpuId = 0;
            SBN_MsgType_t MsgType = 0;
            SBN_MsgSize_t MsgSize = 0;
            SBN_Payload_t Msg;

            status = SBN.IfOps[SBN.Peer[PeerIdx].ProtocolId]->Recv(
                SBN.Peer[PeerIdx].IfData, &MsgType, &MsgSize, &CpuId, &Msg);

            if(status == SBN_IF_EMPTY)
            {
<<<<<<< HEAD
                break; /* no (more) messages */
=======
                CFE_EVS_SendEvent(SBN_PROTO_EID, CFE_EVS_ERROR,
                    "unknown peer (CpuId = %d)", CpuId);
                continue;
>>>>>>> 6ed16a12
            }/* end if */

            /* for UDP, the message received may not be from the peer
             * expected.
             */
            RealPeerIdx = SBN_GetPeerIndex(CpuId);

            if(status == SBN_OK)
            {
                OS_GetLocalTime(&SBN.Peer[RealPeerIdx].last_received);

                SBN_ProcessNetMsg(MsgType, CpuId, MsgSize, &Msg);
            }
            else if(status == SBN_ERROR)
            {
                // TODO error message
                SBN.HkPkt.PeerAppMsgRecvErrCount[RealPeerIdx]++;
            }/* end if */
        }/* end for */
    }/* end for */
}/* end SBN_CheckForNetAppMsgs */

/**
 * Verifies the validity of all peers configured, using a per-protocol module
 * method.
 */
void SBN_VerifyPeers(void)
{
    int PeerIdx = 0, status = 0;

    DEBUG_START();

    for(PeerIdx = 0; PeerIdx < SBN.NumPeers; PeerIdx++)
    {
        status = SBN.IfOps[SBN.Peer[PeerIdx].ProtocolId]->VerifyPeer(
            SBN.Peer[PeerIdx].IfData, SBN.Host, SBN.NumHosts);
        SBN.Peer[PeerIdx].IfData->IsValid = status;
        if(!status)
        {
            SBN.Peer[PeerIdx].InUse = FALSE;

            CFE_EVS_SendEvent(SBN_FILE_EID, CFE_EVS_ERROR,
                "peer '%s' not valid", SBN.Peer[PeerIdx].IfData->Name);
        }/* end if */
    }/* end for */
}/* end SBN_VerifyPeers */

/**
 * Verifies the validity of all host interfaces configured, using a
 * per-protocol module method.
 */
void SBN_VerifyHosts(void)
{
    int HostIdx = 0, status = 0;

    DEBUG_START();

    for(HostIdx = 0; HostIdx < SBN.NumHosts; HostIdx++)
    {
        status = SBN.IfOps[SBN.Host[HostIdx]->ProtocolId]->VerifyHost(
            SBN.Host[HostIdx], SBN.Peer, SBN.NumPeers);

        SBN.Host[HostIdx]->IsValid = status;
        if(!status)
        {
            CFE_EVS_SendEvent(SBN_FILE_EID, CFE_EVS_ERROR,
                "host '%s' not valid", SBN.Host[HostIdx]->Name);
        }/* end if */
    }/* end for */
}/* end SBN_VerifyHosts */<|MERGE_RESOLUTION|>--- conflicted
+++ resolved
@@ -633,13 +633,7 @@
 
             if(status == SBN_IF_EMPTY)
             {
-<<<<<<< HEAD
                 break; /* no (more) messages */
-=======
-                CFE_EVS_SendEvent(SBN_PROTO_EID, CFE_EVS_ERROR,
-                    "unknown peer (CpuId = %d)", CpuId);
-                continue;
->>>>>>> 6ed16a12
             }/* end if */
 
             /* for UDP, the message received may not be from the peer
