--- conflicted
+++ resolved
@@ -460,12 +460,7 @@
 
     if(MsgType == SBN_APP_MSG)
     {
-<<<<<<< HEAD
         SwapCCSDS(&SBNBuf->Payload.CCSDSMsg);
-=======
-        /* BufOffset points to the CCSDS message now */
-        SwapCCSDS((CFE_SB_Msg_t *)BufOffset);
->>>>>>> dc1cf0b0
     }/* end if */
 }/* end SBN_PackMsg */
 
