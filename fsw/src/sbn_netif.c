/******************************************************************************
 * @file
** File: sbn_netif.c
**
**      Copyright (c) 2004-2006, United States government as represented by the
**      administrator of the National Aeronautics Space Administration.
**      All rights reserved. This software(cFE) was created at NASA's Goddard
**      Space Flight Center pursuant to government contracts.
**
**      This software may be used only pursuant to a United States government
**      sponsored project and the United States government may not be charged
**      for use thereof.
**
** Purpose:
**      This file contains source code for the Software Bus Network Application.
**
** Authors:   J. Wilmot/GSFC Code582
**            R. McGraw/SSI
**            C. Knight/ARC Code TI
**
******************************************************************************/

/*
** Include Files
*/
#include "cfe.h"
#include "cfe_sb_msg.h"
#include "cfe_sb.h"
#include "sbn_app.h"
#include "sbn_netif.h"
#include "sbn_main_events.h"

#include <network_includes.h>
#include <string.h>
#include <errno.h>

#ifdef _osapi_confloader_
/**
 * Handles a row's worth of fields from a configuration file.
 * @param[in] filename The filename of the configuration file currently being
 *            processed.
 * @param[in] linenum The line number of the line being processed.
 * @param[in] header The section header (if any) for the configuration file
 *            section.
 * @param[in] row The entries from the row.
 * @param[in] fieldcount The number of fields in the row array.
 * @param[in] opaque The opaque data passed through the parser.
 * @return OS_SUCCESS on successful loading of the configuration file row.
 */
static int PeerFileRowCallback(const char *filename, int linenum,
    const char *header, const char *row[], int fieldcount, void *opaque)
{
    int ProtocolId = 0, status = 0;

    if(fieldcount < 4)
    {
        CFE_EVS_SendEvent(SBN_FILE_EID, CFE_EVS_CRITICAL,
            "too few fields (fieldcount=%d)", fieldcount);
        return OS_SUCCESS;
    }/* end if */

    if(SBN.Hk.EntryCount >= SBN_MAX_NETWORK_PEERS)
    {
        CFE_EVS_SendEvent(SBN_FILE_EID, CFE_EVS_CRITICAL,
            "max entry count reached, skipping");
        return OS_ERROR;
    }/* end if */

    ProtocolId = atoi(row[2]);
    if(ProtocolId < 0 || ProtocolId > SBN_MAX_INTERFACE_TYPES
        || !SBN.IfOps[ProtocolId])
    {   
        CFE_EVS_SendEvent(SBN_FILE_EID, CFE_EVS_CRITICAL,
            "invalid protocol id (ProtocolId=%d)",
            ProtocolId);
        return OS_SUCCESS;
    }/* end if */

    /* TODO: check fields to ensure they are integer and within valid value
        ranges */

    /* Copy over the general info into the interface data structure */
    strncpy(SBN.IfData[SBN.Hk.EntryCount].Name, row[0], SBN_MAX_PEERNAME_LENGTH);
    SBN.IfData[SBN.Hk.EntryCount].QoS = atoi(row[4]);
    SBN.IfData[SBN.Hk.EntryCount].ProtocolId = ProtocolId;
    SBN.IfData[SBN.Hk.EntryCount].ProcessorId = atoi(row[1]);
    SBN.IfData[SBN.Hk.EntryCount].SpaceCraftId = atoi(row[3]);

    /* Call the correct parse entry function based on the interface type */
<<<<<<< HEAD
    status = SBN.IfOps[ProtocolId]->Load(row + 5, fieldcount - 5,
        &SBN.IfData[SBN.NumEntries].InterfacePvt);
=======
    status = SBN.IfOps[ProtocolId]->LoadInterfaceEntry(row + 5, fieldcount - 5,
        &SBN.IfData[SBN.Hk.EntryCount].InterfacePvt);
>>>>>>> 1161c94c

    if(status == SBN_OK)
    {   
        SBN.Hk.EntryCount++;
    }/* end if */

    return OS_SUCCESS;
}/* end PeerFileRowCallback */

/**
 * When the configuration file loader encounters an error, it will call this
 * function with details.
 * @param[in] filename The filename of the configuration file currently being
 *            processed.
 * @param[in] linenum The line number of the line being processed.
 * @param[in] errmessage The textual description of the error.
 * @param[in] opaque The opaque data passed through the parser.
 * @return OS_SUCCESS
 */
static int PeerFileErrCallback(const char *filename, int linenum,
    const char *err, void *opaque)
{
    return OS_SUCCESS;
}/* end PeerFileErrCallback */

/**
 * Function to read in, using the OS_ConfLoader API, the configuration file
 * entries.
 *
 * @return OS_SUCCESS on successful completion.
 */
int32 SBN_GetPeerFileData(void)
{
    int32 status = 0, id = 0;

    status = OS_ConfLoaderAPIInit();
    if(status != OS_SUCCESS)
    {   
        return status;
    }/* end if */

    status = OS_ConfLoaderInit(&id, "sbn_peer");
    if(status != OS_SUCCESS)
    {   
        return status;
    }/* end if */

    status = OS_ConfLoaderSetRowCallback(id, PeerFileRowCallback, NULL);
    if(status != OS_SUCCESS)
    {
        return status;
    }/* end if */

    status = OS_ConfLoaderSetErrorCallback(id, PeerFileErrCallback, NULL);
    if(status != OS_SUCCESS)
    {
        return status;
    }/* end if */

    OS_ConfLoaderLoad(id, SBN_VOL_PEER_FILENAME);
    OS_ConfLoaderLoad(id, SBN_NONVOL_PEER_FILENAME);

    return SBN_OK;
}/* end SBN_GetPeerFileData */

#else /* ! _osapi_confloader_ */

/**
 * Finds the protocol-specific fields in the configuration file.
 *
 * @param[in] entry Peer configuration line from the config file.
 * @param[in] num_fields The number of fields to skip.

 * @return Pointer to the first entry after the num_fields entries.
 */
static char *SBN_FindFileEntryAppData(char *entry, int num_fields)
{
    char *char_ptr = entry;
    int num_found_fields = 0;

    DEBUG_START();

    while(*char_ptr != '\0' && num_found_fields < num_fields)
    {
        while(*char_ptr != ' ')
        {
            ++char_ptr;
        }/* end while */
        ++char_ptr;
        ++num_found_fields;
    }/* end while */
    return char_ptr;
}/* end SBN_FindFileEntryAppData */

/**
 * Parses a peer configuration file entry to obtain the peer configuration.
 *
 * @param[in] FileEntry  The row of peer configuration data.

 * @return  SBN_OK on success, SBN_ERROR on error
 */
static int ParseFileEntry(char *FileEntry)
{
    char Name[SBN_MAX_PEERNAME_LENGTH];
    char  *app_data = NULL;
    uint32 ProcessorId = 0;
    int ProtocolId = 0;
    uint32 SpaceCraftId = 0, QoS = 0;
    int ScanfStatus = 0, status = 0, NumFields = 5, ProcessorIdInt = 0,
        ProtocolIdInt = 0, SpaceCraftIdInt = 0, QoSInt = 0;

    DEBUG_START();

    app_data = SBN_FindFileEntryAppData(FileEntry, NumFields);

    /* switch on protocol ID */
    ScanfStatus = sscanf(FileEntry, "%s %d %d %d %d" ,
        Name,
        &ProcessorIdInt, &ProtocolIdInt, &SpaceCraftIdInt, &QoSInt);
    ProcessorId = ProcessorIdInt;
    ProtocolId = ProtocolIdInt;
    SpaceCraftId = SpaceCraftIdInt;
    QoS = QoSInt;

    /*
    ** Check to see if the correct number of items were parsed
    */
    if(ScanfStatus != NumFields)
    {
        CFE_EVS_SendEvent(SBN_FILE_EID, CFE_EVS_ERROR,
            "invalid peer file line (expected %d, found %d)",
            NumFields, ScanfStatus);
        return SBN_ERROR;
    }/* end if */

    if(SBN.Hk.EntryCount >= SBN_MAX_NETWORK_PEERS)
    {
        CFE_EVS_SendEvent(SBN_FILE_EID, CFE_EVS_CRITICAL,
            "max peers exceeded (max=%d this=%d)",
            SBN_MAX_NETWORK_PEERS, SBN.Hk.EntryCount);
        return SBN_ERROR;
    }/* end if */

    if(ProtocolId < 0 || ProtocolId > SBN_MAX_INTERFACE_TYPES
        || !SBN.IfOps[ProtocolId])
    {
        CFE_EVS_SendEvent(SBN_FILE_EID, CFE_EVS_CRITICAL,
            "invalid protocol ID (%d)", ProtocolId);
        return SBN_ERROR;
    }

    /* Copy over the general info into the interface data structure */
    strncpy(SBN.IfData[SBN.Hk.EntryCount].Name, Name, SBN_MAX_PEERNAME_LENGTH);
    SBN.IfData[SBN.Hk.EntryCount].QoS = QoS;
    SBN.IfData[SBN.Hk.EntryCount].ProtocolId = ProtocolId;
    SBN.IfData[SBN.Hk.EntryCount].ProcessorId = ProcessorId;
    SBN.IfData[SBN.Hk.EntryCount].SpaceCraftId = SpaceCraftId;

    /* Call the correct parse entry function based on the interface type */
<<<<<<< HEAD
    status = SBN.IfOps[ProtocolId]->Parse(app_data, SBN.NumEntries, &SBN.IfData[SBN.NumEntries].InterfacePvt);
=======
    status = SBN.IfOps[ProtocolId]->ParseInterfaceFileEntry(app_data, SBN.Hk.EntryCount, &SBN.IfData[SBN.Hk.EntryCount].InterfacePvt);
>>>>>>> 1161c94c

    if(status == SBN_OK)
    {
        SBN.Hk.EntryCount++;
    }/* end if */

    return status;
}/* end ParseFileEntry */

/**
 * Parse the peer configuration file(s) to find the peers that this cFE should
 * connect to.
 *
 * @return SBN_OK on success.
 */
int32 SBN_GetPeerFileData(void)
{
    static char     SBN_PeerData[SBN_PEER_FILE_LINE_SIZE];
    int             BuffLen = 0; /* Length of the current buffer */
    int             PeerFile = 0;
    char            c = '\0';
    int             FileOpened = FALSE;
    int             LineNum = 0;

    DEBUG_START();

    /* First check for the file in RAM */
    PeerFile = OS_open(SBN_VOL_PEER_FILENAME, O_RDONLY, 0);
    if(PeerFile != OS_ERROR)
    {
        CFE_EVS_SendEvent(SBN_FILE_EID, CFE_EVS_INFORMATION,
            "opened peer data file '%s'", SBN_VOL_PEER_FILENAME);
        FileOpened = TRUE;
    }
    else
    {
        CFE_EVS_SendEvent(SBN_FILE_EID, CFE_EVS_ERROR,
            "failed to open peer file '%s'", SBN_VOL_PEER_FILENAME);
        FileOpened = FALSE;
    }/* end if */

    /* If ram file failed to open, try to open non vol file */
    if(!FileOpened)
    {
        PeerFile = OS_open(SBN_NONVOL_PEER_FILENAME, O_RDONLY, 0);

        if(PeerFile != OS_ERROR)
        {
            CFE_EVS_SendEvent(SBN_FILE_EID, CFE_EVS_INFORMATION,
                "opened peer data file '%s'", SBN_NONVOL_PEER_FILENAME);
            FileOpened = TRUE;
        }
        else
        {
            CFE_EVS_SendEvent(SBN_FILE_EID, CFE_EVS_ERROR,
                "peer file '%s' failed to open", SBN_NONVOL_PEER_FILENAME);
            FileOpened = FALSE;
        }/* end if */
    }/* end if */

    /*
     ** If no file was opened, SBN must terminate
     */
    if(!FileOpened)
    {
        return SBN_ERROR;
    }/* end if */

    CFE_PSP_MemSet(SBN_PeerData, 0x0, SBN_PEER_FILE_LINE_SIZE);
    BuffLen = 0;

    /*
     ** Parse the lines from the file
     */

    while(1)
    {
        OS_read(PeerFile, &c, 1);

        if(c == '!')
        {
            break;
        }/* end if */

        if(c == '\n' || c == ' ' || c == '\t')
        {
            /*
             ** Skip all white space in the file
             */
            ;
        }
        else if(c == ',')
        {
            /*
             ** replace the field delimiter with a space
             ** This is used for the sscanf string parsing
             */
            SBN_PeerData[BuffLen] = ' ';
            if(BuffLen < (SBN_PEER_FILE_LINE_SIZE - 1))
                BuffLen++;
        }
        else if(c != ';')
        {
            /*
             ** Regular data gets copied in
             */
            SBN_PeerData[BuffLen] = c;
            if(BuffLen < (SBN_PEER_FILE_LINE_SIZE - 1))
                BuffLen++;
        }
        else
        {
            /*
             ** Send the line to the file parser
             */
            if(ParseFileEntry(SBN_PeerData) == SBN_ERROR)
            {
                OS_close(PeerFile);
                return SBN_ERROR;
            }/* end if */
            LineNum++;
            CFE_PSP_MemSet(SBN_PeerData, 0x0, SBN_PEER_FILE_LINE_SIZE);
            BuffLen = 0;
        }/* end if */
    }/* end while */

    OS_close(PeerFile);

    return SBN_OK;
}/* end SBN_GetPeerFileData */

#endif /* _osapi_confloader_ */

#ifdef SOFTWARE_BIG_BIT_ORDER
  #define CFE_MAKE_BIG32(n) (n)
#else /* !SOFTWARE_BIG_BIT_ORDER */
  #define CFE_MAKE_BIG32(n) ( (((n) << 24) & 0xFF000000) | (((n) << 8) & 0x00FF0000) | (((n) >> 8) & 0x0000FF00) | (((n) >> 24) & 0x000000FF) )
#endif /* SOFTWARE_BIG_BIT_ORDER */

/* \brief Utility function to swap headers.
 * \note Don't run this on a pointer given to us by the SB, as the SB may
 *       re-use the same buffer for multiple pipes.
 */
static void SwapCCSDS(CFE_SB_Msg_t *Msg)
{
    uint16 *Util16 = NULL; uint32 *Util32 = NULL;
    int CCSDSType = CCSDS_RD_TYPE(*((CCSDS_PriHdr_t *)Msg));
    if(CCSDSType == CCSDS_TLM)
    {   
        CCSDS_TlmPkt_t *TlmPktPtr = (CCSDS_TlmPkt_t *)Msg;
        /* SBN sends CCSDS telemetry messages with secondary headers in
         * big-endian order.
         */
        Util32 = (uint32 *)TlmPktPtr->SecHdr.Time;
        *Util32 = CFE_MAKE_BIG32(*Util32);
        if(CCSDS_TIME_SIZE == 6)
        {
            Util16 = (uint16 *)TlmPktPtr->SecHdr.Time + 4;
            *Util16 = CFE_MAKE_BIG16(*Util16);
        }
        else
        {
            Util32 = (uint32 *)(TlmPktPtr->SecHdr.Time + 4);
            *Util32 = CFE_MAKE_BIG32(*Util32);
        }/* end if */
    }
    else if(CCSDSType == CCSDS_CMD)
    {
        CCSDS_CmdPkt_t *CmdPktPtr = (CCSDS_CmdPkt_t *)Msg;

        Util16 = (uint16 *)&CmdPktPtr->SecHdr.Command;
        *Util16 = CFE_MAKE_BIG16(*Util16);
    /* else what? */
    }/* end if */
}/* end SwapCCSDS */

/**
 * \brief Packs a CCSDS message with an SBN message header.
 * \note Ensures the SBN fields (CPU ID, MsgSize) and CCSDS message headers
 *       are in network (big-endian) byte order.
 * \param SBNBuf[out] The buffer to pack into.
 * \param MsgType[in] The SBN message type.
 * \param MsgSize[in] The size of the payload.
 * \param CpuId[in] The CpuId of the sender (should be CFE_CPU_ID)
 * \param Msg[in] The payload (CCSDS message or SBN sub/unsub.)
 */
void SBN_PackMsg(SBN_PackedMsg_t *SBNBuf, SBN_MsgSize_t MsgSize,
    SBN_MsgType_t MsgType, SBN_CpuId_t CpuId, SBN_Payload_t *Msg)
{
    MsgSize = CFE_MAKE_BIG16(MsgSize);
    CFE_PSP_MemCpy(SBNBuf->Hdr.MsgSizeBuf, &MsgSize, sizeof(MsgSize));
    MsgSize = CFE_MAKE_BIG16(MsgSize); /* swap back */

    CFE_PSP_MemCpy(SBNBuf->Hdr.MsgTypeBuf, &MsgType, sizeof(MsgType));

    CpuId = CFE_MAKE_BIG32(CpuId);
    CFE_PSP_MemCpy(SBNBuf->Hdr.CpuIdBuf, &CpuId, sizeof(CpuId));
    CpuId = CFE_MAKE_BIG32(CpuId); /* swap back */

    if(!Msg || !MsgSize)
    {
        return;
    }/* end if */

    CFE_PSP_MemCpy(SBNBuf->Payload.CCSDSMsgBuf, (char *)Msg, MsgSize);

    if(MsgType == SBN_APP_MSG)
    {
        SwapCCSDS(&SBNBuf->Payload.CCSDSMsg);
    }/* end if */
}/* end SBN_PackMsg */

/**
 * \brief Unpacks a CCSDS message with an SBN message header.
 * \param SBNBuf[in] The buffer to unpack.
 * \param MsgTypePtr[out] The SBN message type.
 * \param MsgSizePtr[out] The payload size.
 * \param CpuId[out] The CpuId of the sender.
 * \param Msg[out] The payload (a CCSDS message, or SBN sub/unsub).
 * \note Ensures the SBN fields (CPU ID, MsgSize) and CCSDS message headers
 *       are in platform byte order.
 * \todo Use a type for SBNBuf.
 */
void SBN_UnpackMsg(SBN_PackedMsg_t *SBNBuf, SBN_MsgSize_t *MsgSizePtr,
    SBN_MsgType_t *MsgTypePtr, SBN_CpuId_t *CpuIdPtr, SBN_Payload_t *Msg)
{
    *MsgSizePtr = CFE_MAKE_BIG16(*((SBN_MsgSize_t *)SBNBuf->Hdr.MsgSizeBuf));
    *MsgTypePtr = *((SBN_MsgType_t *)SBNBuf->Hdr.MsgTypeBuf);
    *CpuIdPtr = CFE_MAKE_BIG32(*((SBN_CpuId_t *)SBNBuf->Hdr.CpuIdBuf));

    if(!*MsgSizePtr)
    {
        return;
    }/* end if */

    CFE_PSP_MemCpy(Msg, SBNBuf->Payload.CCSDSMsgBuf, *MsgSizePtr);

    if(*MsgTypePtr == SBN_APP_MSG)
    {
        SwapCCSDS(&Msg->CCSDSMsg);
    }/* end if */
}/* end SBN_UnpackMsg */

/**
 * Loops through all entries, categorizes them as "Host" or "Peer", and
 * initializes them according to their role and protocol ID.
 *
 * @return SBN_OK if interface is initialized successfully
 *         SBN_ERROR otherwise
 */
int SBN_InitInterfaces(void)
{
    int32 Stat = 0, IFRole = 0; /* host or peer */
    int i = 0, EntryIdx = 0;

    DEBUG_START();

    SBN.Hk.HostCount = 0;
    SBN.Hk.PeerCount = 0;

    /* loop through entries in peer data */
<<<<<<< HEAD
    for(EntryIdx = 0; EntryIdx < SBN.NumEntries; EntryIdx++)
=======
    for(PeerIdx = 0; PeerIdx < SBN.Hk.EntryCount; PeerIdx++)
>>>>>>> 1161c94c
    {
        /* Call the correct init interface function based on the interface
         * type
         */
        IFRole = SBN.IfOps[SBN.IfData[EntryIdx].ProtocolId]
            ->Init(&SBN.IfData[EntryIdx]);
        if(IFRole == SBN_HOST)
        {
<<<<<<< HEAD
            SBN.Host[SBN.NumHosts] = &SBN.IfData[EntryIdx];
            SBN.NumHosts++;
        }
        else if(IFRole == SBN_PEER)
        {
            CFE_PSP_MemSet(&SBN.Peer[SBN.NumPeers], 0,
                sizeof(SBN.Peer[SBN.NumPeers]));
            SBN.Peer[SBN.NumPeers].IfData = &SBN.IfData[EntryIdx];
            SBN.Peer[SBN.NumPeers].InUse = TRUE;

            /* for ease of use, copy some data from the entry into the peer */
            SBN.Peer[SBN.NumPeers].QoS = SBN.IfData[EntryIdx].QoS;
            SBN.Peer[SBN.NumPeers].ProcessorId =
                SBN.IfData[EntryIdx].ProcessorId;
            SBN.Peer[SBN.NumPeers].ProtocolId =
                SBN.IfData[EntryIdx].ProtocolId;
            SBN.Peer[SBN.NumPeers].SpaceCraftId =
                SBN.IfData[EntryIdx].SpaceCraftId;
            strncpy(SBN.Peer[SBN.NumPeers].Name, SBN.IfData[EntryIdx].Name,
                SBN_MAX_PEERNAME_LENGTH);
=======
            SBN.Host[SBN.Hk.HostCount] = &SBN.IfData[PeerIdx];
            SBN.Hk.HostCount++;
        }
        else if(IFRole == SBN_PEER)
        {
            CFE_PSP_MemSet(&SBN.Peer[SBN.Hk.PeerCount], 0,
                sizeof(SBN.Peer[SBN.Hk.PeerCount]));
            SBN.Peer[SBN.Hk.PeerCount].IfData = &SBN.IfData[PeerIdx];
            SBN.Hk.PeerStatus[SBN.Hk.PeerCount].InUse = TRUE;

            /* for ease of use, copy some data from the entry into the peer */
            SBN.Hk.PeerStatus[SBN.Hk.PeerCount].QoS = SBN.IfData[PeerIdx].QoS;
            SBN.Hk.PeerStatus[SBN.Hk.PeerCount].ProcessorId =
                SBN.IfData[PeerIdx].ProcessorId;
            SBN.Hk.PeerStatus[SBN.Hk.PeerCount].ProtocolId =
                SBN.IfData[PeerIdx].ProtocolId;
            SBN.Hk.PeerStatus[SBN.Hk.PeerCount].SpaceCraftId =
                SBN.IfData[PeerIdx].SpaceCraftId;
            strncpy(SBN.Hk.PeerStatus[SBN.Hk.PeerCount].Name,
                SBN.IfData[PeerIdx].Name, SBN_MAX_PEERNAME_LENGTH);
>>>>>>> 1161c94c

            Stat = SBN_CreatePipe4Peer(SBN.Hk.PeerCount);
            if(Stat == SBN_ERROR)
            {
                CFE_EVS_SendEvent(SBN_PEER_EID, CFE_EVS_ERROR,
                    "error creating pipe for %s (Stat=0x%x)",
                    SBN.Hk.PeerStatus[SBN.Hk.PeerCount].Name,
                    (unsigned int)Stat);
                return SBN_ERROR;
            }/* end if */

            /* Initialize the subscriptions count for each entry */
            for(i = 0; i < SBN_MAX_SUBS_PER_PEER; i++)
            {
                SBN.Peer[SBN.Hk.PeerCount].Subs[i].InUseCtr = FALSE;
            }/* end for */

            /* Reset counters, flags and timers */
            SBN.Hk.PeerStatus[SBN.Hk.PeerCount].State = SBN_ANNOUNCING;

            SBN.Hk.PeerCount++;
        }
        else
        {
            /* TODO - error */
        }/* end if */
    }/* end for */

    CFE_EVS_SendEvent(SBN_FILE_EID, CFE_EVS_INFORMATION,
        "configured, %d hosts and %d peers", SBN.Hk.HostCount, SBN.Hk.PeerCount);
    return SBN_OK;
}/* end SBN_InitInterfaces */

/**
 * Sends a message to a peer using the module's SendNetMsg.
 *
 * @param MsgType       SBN type of the message
 * @param MsgSize       Size of the message
 * @param Msg           Message to send
 * @param PeerIdx       Index of peer data in peer array
 * @return Number of characters sent on success, -1 on error.
 *
 */
int SBN_SendNetMsg(SBN_MsgType_t MsgType, SBN_MsgSize_t MsgSize,
    SBN_Payload_t *Msg, int PeerIdx)
{
    int status = 0;

    DEBUG_MSG("%s type=%04x size=%d", __FUNCTION__, MsgType,
        MsgSize);

<<<<<<< HEAD
    status = SBN.IfOps[SBN.Peer[PeerIdx].ProtocolId]->Send(
        SBN.Peer[PeerIdx].IfData, MsgType, MsgSize, Msg);
=======
    status = SBN.IfOps[SBN.Hk.PeerStatus[PeerIdx].ProtocolId]->SendNetMsg(
        SBN.Host, SBN.Hk.HostCount, SBN.Peer[PeerIdx].IfData,
        MsgType, MsgSize, Msg);
>>>>>>> 1161c94c

    if(status != -1)
    {
        SBN.Hk.PeerStatus[PeerIdx].SentCount++;
        OS_GetLocalTime(&SBN.Hk.PeerStatus[PeerIdx].LastSent);
    }
    else
    {
        SBN.Hk.PeerStatus[PeerIdx].SentErrCount++;
    }/* end if */

    return status;
}/* end SBN_SendNetMsg */

/**
 * Checks all interfaces for messages from peers.
 * Receive (up to a hundred) messages from the specified peer, injecting them
 * onto the local software bus.
 */
void SBN_RecvNetMsgs(void)
{
    int PeerIdx = 0, i = 0, status = 0, RealPeerIdx;

    /* DEBUG_START(); chatty */

    for(PeerIdx = 0; PeerIdx < SBN.NumPeers; PeerIdx++)
    {
        /* Process up to 100 received messages
         * TODO: make configurable
         */
        for(i = 0; i < 100; i++)
        {
            SBN_CpuId_t CpuId = 0;
            SBN_MsgType_t MsgType = 0;
            SBN_MsgSize_t MsgSize = 0;
            SBN_Payload_t Msg;

            status = SBN.IfOps[SBN.Peer[PeerIdx].ProtocolId]->Recv(
                SBN.Peer[PeerIdx].IfData, &MsgType, &MsgSize, &CpuId, &Msg);

            if(status == SBN_IF_EMPTY)
            {
                break; /* no (more) messages */
            }/* end if */

<<<<<<< HEAD
            /* for UDP, the message received may not be from the peer
             * expected.
             */
            RealPeerIdx = SBN_GetPeerIndex(CpuId);

            if(status == SBN_OK)
            {
                OS_GetLocalTime(&SBN.Peer[RealPeerIdx].last_received);
=======
            OS_GetLocalTime(&SBN.Hk.PeerStatus[PeerIdx].LastReceived);

            SBN.Hk.PeerStatus[PeerIdx].RecvCount++;

            SBN_ProcessNetMsg(MsgType, CpuId, MsgSize, Msg);
        }
        else if(status == SBN_ERROR)
        {
            // TODO error message
            SBN.Hk.PeerStatus[HostIdx].RecvErrCount++;
        }/* end if */
    }/* end for */
}/* end SBN_RcvHostMsgs */

/**
 * Checks all interfaces for messages from peers.
 */
void SBN_CheckForNetAppMsgs(void)
{
    int HostIdx = 0;

    /* DEBUG_START(); chatty */

    for(HostIdx = 0; HostIdx < SBN.Hk.HostCount; HostIdx++)
    {
        if(!SBN.Host[HostIdx]->IsValid)
        {
            continue;
        }/* end if */
>>>>>>> 1161c94c

                SBN_ProcessNetMsg(MsgType, CpuId, MsgSize, &Msg);
            }
            else if(status == SBN_ERROR)
            {
                // TODO error message
                SBN.HkPkt.PeerAppMsgRecvErrCount[RealPeerIdx]++;
            }/* end if */
        }/* end for */
    }/* end for */
}/* end SBN_CheckForNetAppMsgs */

/**
 * Verifies the validity of all peers configured, using a per-protocol module
 * method.
 */
void SBN_VerifyPeers(void)
{
    int PeerIdx = 0, status = 0;

    DEBUG_START();

    for(PeerIdx = 0; PeerIdx < SBN.Hk.PeerCount; PeerIdx++)
    {
<<<<<<< HEAD
        status = SBN.IfOps[SBN.Peer[PeerIdx].ProtocolId]->VerifyPeer(
            SBN.Peer[PeerIdx].IfData, SBN.Host, SBN.NumHosts);
=======
        status = SBN.IfOps[SBN.Hk.PeerStatus[PeerIdx].ProtocolId]
            ->VerifyPeerInterface(SBN.Peer[PeerIdx].IfData, SBN.Host,
                SBN.Hk.HostCount);
>>>>>>> 1161c94c
        SBN.Peer[PeerIdx].IfData->IsValid = status;
        if(!status)
        {
            SBN.Hk.PeerStatus[PeerIdx].InUse = FALSE;

            CFE_EVS_SendEvent(SBN_FILE_EID, CFE_EVS_ERROR,
                "peer '%s' not valid", SBN.Peer[PeerIdx].IfData->Name);
        }/* end if */
    }/* end for */
}/* end SBN_VerifyPeers */

/**
 * Verifies the validity of all host interfaces configured, using a
 * per-protocol module method.
 */
void SBN_VerifyHosts(void)
{
    int HostIdx = 0, status = 0;

    DEBUG_START();

    for(HostIdx = 0; HostIdx < SBN.Hk.HostCount; HostIdx++)
    {
<<<<<<< HEAD
        status = SBN.IfOps[SBN.Host[HostIdx]->ProtocolId]->VerifyHost(
            SBN.Host[HostIdx], SBN.Peer, SBN.NumPeers);
=======
        status = SBN.IfOps[SBN.Host[HostIdx]->ProtocolId]->VerifyHostInterface(
            SBN.Host[HostIdx], SBN.Peer, SBN.Hk.PeerCount);
>>>>>>> 1161c94c

        SBN.Host[HostIdx]->IsValid = status;
        if(!status)
        {
            CFE_EVS_SendEvent(SBN_FILE_EID, CFE_EVS_ERROR,
                "host '%s' not valid", SBN.Host[HostIdx]->Name);
        }/* end if */
    }/* end for */
}/* end SBN_VerifyHosts */<|MERGE_RESOLUTION|>--- conflicted
+++ resolved
@@ -80,20 +80,15 @@
         ranges */
 
     /* Copy over the general info into the interface data structure */
-    strncpy(SBN.IfData[SBN.Hk.EntryCount].Name, row[0], SBN_MAX_PEERNAME_LENGTH);
-    SBN.IfData[SBN.Hk.EntryCount].QoS = atoi(row[4]);
-    SBN.IfData[SBN.Hk.EntryCount].ProtocolId = ProtocolId;
-    SBN.IfData[SBN.Hk.EntryCount].ProcessorId = atoi(row[1]);
-    SBN.IfData[SBN.Hk.EntryCount].SpaceCraftId = atoi(row[3]);
+    strncpy(SBN.Ifs[SBN.Hk.EntryCount].Name, row[0], SBN_MAX_PEERNAME_LENGTH);
+    SBN.Ifs[SBN.Hk.EntryCount].QoS = atoi(row[4]);
+    SBN.Ifs[SBN.Hk.EntryCount].ProtocolId = ProtocolId;
+    SBN.Ifs[SBN.Hk.EntryCount].ProcessorId = atoi(row[1]);
+    SBN.Ifs[SBN.Hk.EntryCount].SpaceCraftId = atoi(row[3]);
 
     /* Call the correct parse entry function based on the interface type */
-<<<<<<< HEAD
     status = SBN.IfOps[ProtocolId]->Load(row + 5, fieldcount - 5,
-        &SBN.IfData[SBN.NumEntries].InterfacePvt);
-=======
-    status = SBN.IfOps[ProtocolId]->LoadInterfaceEntry(row + 5, fieldcount - 5,
-        &SBN.IfData[SBN.Hk.EntryCount].InterfacePvt);
->>>>>>> 1161c94c
+        &SBN.Ifs[SBN.Hk.EntryCount].InterfacePvt);
 
     if(status == SBN_OK)
     {   
@@ -246,18 +241,14 @@
     }
 
     /* Copy over the general info into the interface data structure */
-    strncpy(SBN.IfData[SBN.Hk.EntryCount].Name, Name, SBN_MAX_PEERNAME_LENGTH);
-    SBN.IfData[SBN.Hk.EntryCount].QoS = QoS;
-    SBN.IfData[SBN.Hk.EntryCount].ProtocolId = ProtocolId;
-    SBN.IfData[SBN.Hk.EntryCount].ProcessorId = ProcessorId;
-    SBN.IfData[SBN.Hk.EntryCount].SpaceCraftId = SpaceCraftId;
+    strncpy(SBN.Ifs[SBN.Hk.EntryCount].Name, Name, SBN_MAX_PEERNAME_LENGTH);
+    SBN.Ifs[SBN.Hk.EntryCount].QoS = QoS;
+    SBN.Ifs[SBN.Hk.EntryCount].ProtocolId = ProtocolId;
+    SBN.Ifs[SBN.Hk.EntryCount].ProcessorId = ProcessorId;
+    SBN.Ifs[SBN.Hk.EntryCount].SpaceCraftId = SpaceCraftId;
 
     /* Call the correct parse entry function based on the interface type */
-<<<<<<< HEAD
-    status = SBN.IfOps[ProtocolId]->Parse(app_data, SBN.NumEntries, &SBN.IfData[SBN.NumEntries].InterfacePvt);
-=======
-    status = SBN.IfOps[ProtocolId]->ParseInterfaceFileEntry(app_data, SBN.Hk.EntryCount, &SBN.IfData[SBN.Hk.EntryCount].InterfacePvt);
->>>>>>> 1161c94c
+    status = SBN.IfOps[ProtocolId]->Parse(app_data, SBN.Hk.EntryCount, &SBN.Ifs[SBN.Hk.EntryCount].InterfacePvt);
 
     if(status == SBN_OK)
     {
@@ -519,62 +510,35 @@
     SBN.Hk.PeerCount = 0;
 
     /* loop through entries in peer data */
-<<<<<<< HEAD
-    for(EntryIdx = 0; EntryIdx < SBN.NumEntries; EntryIdx++)
-=======
-    for(PeerIdx = 0; PeerIdx < SBN.Hk.EntryCount; PeerIdx++)
->>>>>>> 1161c94c
+    for(EntryIdx = 0; EntryIdx < SBN.Hk.EntryCount; EntryIdx++)
     {
         /* Call the correct init interface function based on the interface
          * type
          */
-        IFRole = SBN.IfOps[SBN.IfData[EntryIdx].ProtocolId]
-            ->Init(&SBN.IfData[EntryIdx]);
+        IFRole = SBN.IfOps[SBN.Ifs[EntryIdx].ProtocolId]
+            ->Init(&SBN.Ifs[EntryIdx]);
         if(IFRole == SBN_HOST)
         {
-<<<<<<< HEAD
-            SBN.Host[SBN.NumHosts] = &SBN.IfData[EntryIdx];
-            SBN.NumHosts++;
-        }
-        else if(IFRole == SBN_PEER)
-        {
-            CFE_PSP_MemSet(&SBN.Peer[SBN.NumPeers], 0,
-                sizeof(SBN.Peer[SBN.NumPeers]));
-            SBN.Peer[SBN.NumPeers].IfData = &SBN.IfData[EntryIdx];
-            SBN.Peer[SBN.NumPeers].InUse = TRUE;
-
-            /* for ease of use, copy some data from the entry into the peer */
-            SBN.Peer[SBN.NumPeers].QoS = SBN.IfData[EntryIdx].QoS;
-            SBN.Peer[SBN.NumPeers].ProcessorId =
-                SBN.IfData[EntryIdx].ProcessorId;
-            SBN.Peer[SBN.NumPeers].ProtocolId =
-                SBN.IfData[EntryIdx].ProtocolId;
-            SBN.Peer[SBN.NumPeers].SpaceCraftId =
-                SBN.IfData[EntryIdx].SpaceCraftId;
-            strncpy(SBN.Peer[SBN.NumPeers].Name, SBN.IfData[EntryIdx].Name,
-                SBN_MAX_PEERNAME_LENGTH);
-=======
-            SBN.Host[SBN.Hk.HostCount] = &SBN.IfData[PeerIdx];
+            SBN.Hosts[SBN.Hk.HostCount] = &SBN.Ifs[EntryIdx];
             SBN.Hk.HostCount++;
         }
         else if(IFRole == SBN_PEER)
         {
-            CFE_PSP_MemSet(&SBN.Peer[SBN.Hk.PeerCount], 0,
-                sizeof(SBN.Peer[SBN.Hk.PeerCount]));
-            SBN.Peer[SBN.Hk.PeerCount].IfData = &SBN.IfData[PeerIdx];
+            CFE_PSP_MemSet(&SBN.Peers[SBN.Hk.PeerCount], 0,
+                sizeof(SBN.Peers[SBN.Hk.PeerCount]));
+            SBN.Peers[SBN.Hk.PeerCount].If = &SBN.Ifs[EntryIdx];
             SBN.Hk.PeerStatus[SBN.Hk.PeerCount].InUse = TRUE;
 
             /* for ease of use, copy some data from the entry into the peer */
-            SBN.Hk.PeerStatus[SBN.Hk.PeerCount].QoS = SBN.IfData[PeerIdx].QoS;
+            SBN.Hk.PeerStatus[SBN.Hk.PeerCount].QoS = SBN.Ifs[EntryIdx].QoS;
             SBN.Hk.PeerStatus[SBN.Hk.PeerCount].ProcessorId =
-                SBN.IfData[PeerIdx].ProcessorId;
+                SBN.Ifs[EntryIdx].ProcessorId;
             SBN.Hk.PeerStatus[SBN.Hk.PeerCount].ProtocolId =
-                SBN.IfData[PeerIdx].ProtocolId;
+                SBN.Ifs[EntryIdx].ProtocolId;
             SBN.Hk.PeerStatus[SBN.Hk.PeerCount].SpaceCraftId =
-                SBN.IfData[PeerIdx].SpaceCraftId;
+                SBN.Ifs[EntryIdx].SpaceCraftId;
             strncpy(SBN.Hk.PeerStatus[SBN.Hk.PeerCount].Name,
-                SBN.IfData[PeerIdx].Name, SBN_MAX_PEERNAME_LENGTH);
->>>>>>> 1161c94c
+                SBN.Ifs[EntryIdx].Name, SBN_MAX_PEERNAME_LENGTH);
 
             Stat = SBN_CreatePipe4Peer(SBN.Hk.PeerCount);
             if(Stat == SBN_ERROR)
@@ -589,7 +553,7 @@
             /* Initialize the subscriptions count for each entry */
             for(i = 0; i < SBN_MAX_SUBS_PER_PEER; i++)
             {
-                SBN.Peer[SBN.Hk.PeerCount].Subs[i].InUseCtr = FALSE;
+                SBN.Peers[SBN.Hk.PeerCount].Subs[i].InUseCtr = FALSE;
             }/* end for */
 
             /* Reset counters, flags and timers */
@@ -626,14 +590,8 @@
     DEBUG_MSG("%s type=%04x size=%d", __FUNCTION__, MsgType,
         MsgSize);
 
-<<<<<<< HEAD
-    status = SBN.IfOps[SBN.Peer[PeerIdx].ProtocolId]->Send(
-        SBN.Peer[PeerIdx].IfData, MsgType, MsgSize, Msg);
-=======
-    status = SBN.IfOps[SBN.Hk.PeerStatus[PeerIdx].ProtocolId]->SendNetMsg(
-        SBN.Host, SBN.Hk.HostCount, SBN.Peer[PeerIdx].IfData,
-        MsgType, MsgSize, Msg);
->>>>>>> 1161c94c
+    status = SBN.IfOps[SBN.Hk.PeerStatus[PeerIdx].ProtocolId]->Send(
+        SBN.Peers[PeerIdx].If, MsgType, MsgSize, Msg);
 
     if(status != -1)
     {
@@ -659,7 +617,7 @@
 
     /* DEBUG_START(); chatty */
 
-    for(PeerIdx = 0; PeerIdx < SBN.NumPeers; PeerIdx++)
+    for(PeerIdx = 0; PeerIdx < SBN.Hk.PeerCount; PeerIdx++)
     {
         /* Process up to 100 received messages
          * TODO: make configurable
@@ -671,15 +629,14 @@
             SBN_MsgSize_t MsgSize = 0;
             SBN_Payload_t Msg;
 
-            status = SBN.IfOps[SBN.Peer[PeerIdx].ProtocolId]->Recv(
-                SBN.Peer[PeerIdx].IfData, &MsgType, &MsgSize, &CpuId, &Msg);
+            status = SBN.IfOps[SBN.Hk.PeerStatus[PeerIdx].ProtocolId]->Recv(
+                SBN.Peers[PeerIdx].If, &MsgType, &MsgSize, &CpuId, &Msg);
 
             if(status == SBN_IF_EMPTY)
             {
                 break; /* no (more) messages */
             }/* end if */
 
-<<<<<<< HEAD
             /* for UDP, the message received may not be from the peer
              * expected.
              */
@@ -687,45 +644,14 @@
 
             if(status == SBN_OK)
             {
-                OS_GetLocalTime(&SBN.Peer[RealPeerIdx].last_received);
-=======
-            OS_GetLocalTime(&SBN.Hk.PeerStatus[PeerIdx].LastReceived);
-
-            SBN.Hk.PeerStatus[PeerIdx].RecvCount++;
-
-            SBN_ProcessNetMsg(MsgType, CpuId, MsgSize, Msg);
-        }
-        else if(status == SBN_ERROR)
-        {
-            // TODO error message
-            SBN.Hk.PeerStatus[HostIdx].RecvErrCount++;
-        }/* end if */
-    }/* end for */
-}/* end SBN_RcvHostMsgs */
-
-/**
- * Checks all interfaces for messages from peers.
- */
-void SBN_CheckForNetAppMsgs(void)
-{
-    int HostIdx = 0;
-
-    /* DEBUG_START(); chatty */
-
-    for(HostIdx = 0; HostIdx < SBN.Hk.HostCount; HostIdx++)
-    {
-        if(!SBN.Host[HostIdx]->IsValid)
-        {
-            continue;
-        }/* end if */
->>>>>>> 1161c94c
+                OS_GetLocalTime(&SBN.Hk.PeerStatus[RealPeerIdx].LastReceived);
 
                 SBN_ProcessNetMsg(MsgType, CpuId, MsgSize, &Msg);
             }
             else if(status == SBN_ERROR)
             {
                 // TODO error message
-                SBN.HkPkt.PeerAppMsgRecvErrCount[RealPeerIdx]++;
+                SBN.Hk.PeerStatus[RealPeerIdx].RecvErrCount++;
             }/* end if */
         }/* end for */
     }/* end for */
@@ -743,21 +669,15 @@
 
     for(PeerIdx = 0; PeerIdx < SBN.Hk.PeerCount; PeerIdx++)
     {
-<<<<<<< HEAD
-        status = SBN.IfOps[SBN.Peer[PeerIdx].ProtocolId]->VerifyPeer(
-            SBN.Peer[PeerIdx].IfData, SBN.Host, SBN.NumHosts);
-=======
-        status = SBN.IfOps[SBN.Hk.PeerStatus[PeerIdx].ProtocolId]
-            ->VerifyPeerInterface(SBN.Peer[PeerIdx].IfData, SBN.Host,
-                SBN.Hk.HostCount);
->>>>>>> 1161c94c
-        SBN.Peer[PeerIdx].IfData->IsValid = status;
+        status = SBN.IfOps[SBN.Hk.PeerStatus[PeerIdx].ProtocolId]->VerifyPeer(
+            SBN.Peers[PeerIdx].If, SBN.Hosts, SBN.Hk.HostCount);
+        SBN.Peers[PeerIdx].If->IsValid = status;
         if(!status)
         {
             SBN.Hk.PeerStatus[PeerIdx].InUse = FALSE;
 
             CFE_EVS_SendEvent(SBN_FILE_EID, CFE_EVS_ERROR,
-                "peer '%s' not valid", SBN.Peer[PeerIdx].IfData->Name);
+                "peer '%s' not valid", SBN.Peers[PeerIdx].If->Name);
         }/* end if */
     }/* end for */
 }/* end SBN_VerifyPeers */
@@ -774,19 +694,14 @@
 
     for(HostIdx = 0; HostIdx < SBN.Hk.HostCount; HostIdx++)
     {
-<<<<<<< HEAD
-        status = SBN.IfOps[SBN.Host[HostIdx]->ProtocolId]->VerifyHost(
-            SBN.Host[HostIdx], SBN.Peer, SBN.NumPeers);
-=======
-        status = SBN.IfOps[SBN.Host[HostIdx]->ProtocolId]->VerifyHostInterface(
-            SBN.Host[HostIdx], SBN.Peer, SBN.Hk.PeerCount);
->>>>>>> 1161c94c
-
-        SBN.Host[HostIdx]->IsValid = status;
+        status = SBN.IfOps[SBN.Hosts[HostIdx]->ProtocolId]->VerifyHost(
+            SBN.Hosts[HostIdx], SBN.Peers, SBN.Hk.PeerCount);
+
+        SBN.Hosts[HostIdx]->IsValid = status;
         if(!status)
         {
             CFE_EVS_SendEvent(SBN_FILE_EID, CFE_EVS_ERROR,
-                "host '%s' not valid", SBN.Host[HostIdx]->Name);
+                "host '%s' not valid", SBN.Hosts[HostIdx]->Name);
         }/* end if */
     }/* end for */
 }/* end SBN_VerifyHosts */