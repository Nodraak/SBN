--- conflicted
+++ resolved
@@ -12,8 +12,8 @@
 
 #include "sbn_events.h"
 
-<<<<<<< HEAD
-#define SBN_INIT_EID SBN_FIRST_EID + 1 /* yes we skip the 0th */
+/*
+#define SBN_INIT_EID SBN_FIRST_EID + 1
 #define SBN_APP_EXIT_EID SBN_FIRST_EID + 2
 #define SBN_CR_CMD_PIPE_EID SBN_FIRST_EID + 3
 #define SBN_SUB_REQ_EID SBN_FIRST_EID + 4
@@ -40,15 +40,15 @@
 #define SBN_PIPE_EID              SBN_FIRST_EID + 44
 
 #define SBN_DEBUG_EID                 SBN_FIRST_EID + 46
-=======
-#define SBN_SB_EID           FIRST_SBN_EID + 0
-#define SBN_INIT_EID           FIRST_SBN_EID + 1
-#define SBN_MSG_EID             FIRST_SBN_EID + 2
-#define SBN_FILE_EID              FIRST_SBN_EID + 3
-#define SBN_PEER_EID       FIRST_SBN_EID + 4
-#define SBN_PROTO_EID             FIRST_SBN_EID + 5
-#define SBN_CMD_EID              FIRST_SBN_EID + 6
-#define SBN_SUB_EID           FIRST_SBN_EID + 7
->>>>>>> dc1cf0b0
+*/
+
+#define SBN_SB_EID           SBN_FIRST_EID + 0
+#define SBN_INIT_EID           SBN_FIRST_EID + 1
+#define SBN_MSG_EID             SBN_FIRST_EID + 2
+#define SBN_FILE_EID              SBN_FIRST_EID + 3
+#define SBN_PEER_EID       SBN_FIRST_EID + 4
+#define SBN_PROTO_EID             SBN_FIRST_EID + 5
+#define SBN_CMD_EID              SBN_FIRST_EID + 6
+#define SBN_SUB_EID           SBN_FIRST_EID + 7
 
 #endif /* _sbn_main_events_h_ */