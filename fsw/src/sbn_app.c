/******************************************************************************
 ** \file sbn_app.c
 **
 **      Copyright (c) 2004-2006, United States government as represented by the
 **      administrator of the National Aeronautics Space Administration.
 **      All rights reserved. This software(cFE) was created at NASA's Goddard
 **      Space Flight Center pursuant to government contracts.
 **
 **      This software may be used only pursuant to a United States government
 **      sponsored project and the United States government may not be charged
 **      for use thereof.
 **
 ** Purpose:
 **      This file contains source code for the Software Bus Network
 **      Application.
 **
 ** Authors:   J. Wilmot/GSFC Code582
 **            R. McGraw/SSI
 **            C. Knight/ARC Code TI
 ******************************************************************************/

/*
 ** Include Files
 */
#include <fcntl.h>

#include "sbn_pack.h"
#include "sbn_app.h"
#include "sbn_remap.h"
#include "cfe_sb_events.h" /* For event message IDs */
#include "cfe_sb_priv.h" /* For CFE_SB_SendMsgFull */
#include "cfe_es.h" /* PerfLog */
#include "cfe_platform_cfg.h"
#include "cfe_msgids.h"
#include "cfe_version.h"

#ifdef CFE_ES_CONFLOADER
#include "cfe_es_conf.h"
#else /* !CFE_ES_CONFLOADER */
#include <ctype.h> /* isspace() */
#endif /* CFE_ES_CONFLOADER */

/** \brief SBN global application data, indexed by AppID. */
SBN_App_t SBN;

/**
 * Handles a row's worth of fields from a configuration file.
 * @param[in] FileName The FileName of the configuration file currently being
 *            processed.
 * @param[in] LineNum The line number of the line being processed.
 * @param[in] header The section header (if any) for the configuration file
 *            section.
 * @param[in] Row The entries from the row.
 * @param[in] FieldCnt The number of fields in the row array.
 * @param[in] Opaque The Opaque data passed through the parser.
 * @return OS_SUCCESS on successful loading of the configuration file row.
 */
static int PeerFileRowCallback(const char *Filename, int LineNum,
    const char *Header, const char *Row[], int FieldCnt, void *Opaque)
{
    char *ValidatePtr = NULL;
    int Status = OS_SUCCESS;

    if(FieldCnt < 4)
    {
        CFE_EVS_SendEvent(SBN_FILE_EID, CFE_EVS_CRITICAL,
            "too few fields (FieldCnt=%d)", FieldCnt);
        return OS_ERROR;
    }/* end if */

    const char *Name = Row[0];
    if(strlen(Name) >= SBN_MAX_PEER_NAME_LEN)
    {
        CFE_EVS_SendEvent(SBN_FILE_EID, CFE_EVS_CRITICAL,
            "Processor name too long: %s (%d)", Name,
            strlen(Name));
        return OS_ERROR;
    }/* end if */

    uint32 ProcessorID = strtol(Row[1], &ValidatePtr, 0);
    if(!ValidatePtr || ValidatePtr == Row[1])
    {
        CFE_EVS_SendEvent(SBN_FILE_EID, CFE_EVS_CRITICAL,
            "invalid processor id");
        return OS_ERROR;
    }/* end if */

    uint8 ProtocolID = strtol(Row[2], &ValidatePtr, 0);
    if(!ValidatePtr || ValidatePtr == Row[2]
        || ProtocolID < 0 || ProtocolID > SBN_MAX_INTERFACE_TYPES
        || !SBN.IfOps[ProtocolID])
    {
        CFE_EVS_SendEvent(SBN_FILE_EID, CFE_EVS_CRITICAL,
            "invalid protocol id");
        return OS_ERROR;
    }/* end if */

    uint32 SpacecraftID = strtol(Row[3], &ValidatePtr, 0);
    if(!ValidatePtr || ValidatePtr == Row[3])
    {
        CFE_EVS_SendEvent(SBN_FILE_EID, CFE_EVS_CRITICAL,
            "invalid spacecraft id");
        return OS_ERROR;
    }/* end if */

    if(SpacecraftID != CFE_PSP_GetSpacecraftId())
    {
        CFE_EVS_SendEvent(SBN_FILE_EID, CFE_EVS_CRITICAL,
            "Invalid spacecraft ID (got '%d', expected '%d')", SpacecraftID,
            CFE_PSP_GetSpacecraftId());
        return OS_ERROR; /* ignore other spacecraft entries */
    }/* end if */

    uint16 QoSInt = strtol(Row[4], &ValidatePtr, 0);
    CFE_SB_Qos_t QoS = {(QoSInt & 0xFF00) >> 8, QoSInt & 0xFF};
    if(!ValidatePtr || ValidatePtr == Row[4])
    {
        CFE_EVS_SendEvent(SBN_FILE_EID, CFE_EVS_CRITICAL,
            "invalid quality of service");
        return OS_ERROR;
    }/* end if */

    uint8 NetIdx;
    for(NetIdx = 0; NetIdx < SBN.NetCnt; NetIdx++)
    {
        if(!strcmp(Row[5], SBN.Nets[NetIdx].Name))
        {
            break;
        }
    }

    SBN_NetInterface_t *Net = &SBN.Nets[NetIdx];

    if(NetIdx == SBN.NetCnt)
    {
        if(NetIdx == SBN_MAX_NETS)
        {
            CFE_EVS_SendEvent(SBN_FILE_EID, CFE_EVS_CRITICAL,
                "too many networks.");
            return OS_ERROR;
        }

        SBN.NetCnt++;

        memset(Net, 0, sizeof(*Net));

        strncpy(Net->Name, Row[5], sizeof(Net->Name) - 1);
    }

    if(ProcessorID == CFE_PSP_GetProcessorId())
    {
        Net->Configured = TRUE;

        Net->ProtocolID = ProtocolID;
        Net->IfOps = SBN.IfOps[ProtocolID];
        Net->IfOps->LoadNet(Row + 6, FieldCnt - 6, Net);
    }
    else
    {
        if(Net->PeerCnt >= SBN_MAX_PEERS_PER_NET)
        {
            CFE_EVS_SendEvent(SBN_FILE_EID, CFE_EVS_CRITICAL,
                "too many peer entries (%d, max = %d)",
                Net->PeerCnt, SBN_MAX_PEERS_PER_NET);

            return OS_ERROR;
        }/* end if */

        SBN_PeerInterface_t *Peer = &Net->Peers[Net->PeerCnt++];

        memset(Peer, 0, sizeof(*Peer));

        strncpy(Peer->Name, Row[0], sizeof(Peer->Name) - 1);
        Peer->Net = Net;
        Peer->ProcessorID = ProcessorID;
        Peer->QoS = QoS;
        SBN.IfOps[ProtocolID]->LoadPeer(Row + 6, FieldCnt - 6, Peer);
    }/* end if */

    return Status;
}/* end PeerFileRowCallback */

#ifdef CFE_ES_CONFLOADER
/**
 * When the configuration file loader encounters an error, it will call this
 * function with details.
 * @param[in] FileName The FileName of the configuration file currently being
 *            processed.
 * @param[in] LineNum The line number of the line being processed.
 * @param[in] ErrMessage The textual description of the error.
 * @param[in] Opaque The Opaque data passed through the parser.
 * @return OS_SUCCESS
 */
static int PeerFileErrCallback(const char *FileName, int LineNum,
    const char *Err, void *Opaque)
{
    return OS_SUCCESS;
}/* end PeerFileErrCallback */

/**
 * Function to read in, using the CFE_ES_Conf API, the configuration file
 * entries.
 *
 * @return OS_SUCCESS on successful completion.
 */
int32 SBN_GetPeerFileData(void)
{
    CFE_ES_ConfLoad(SBN_VOL_PEER_FILENAME, NULL, PeerFileRowCallback,
        PeerFileErrCallback, NULL);
    CFE_ES_ConfLoad(SBN_NONVOL_PEER_FILENAME, NULL, PeerFileRowCallback,
        PeerFileErrCallback, NULL);

    return SBN_SUCCESS;
}/* end SBN_GetPeerFileData */

#else /* !CFE_ES_CONFLOADER */

/**
 * Parses a peer configuration file entry to obtain the peer configuration.
 *
 * @param[in] FileEntry The row of peer configuration data.

 * @return  SBN_SUCCESS on success, SBN_ERROR on error
 */
static int ParseLineNum = 0;

static int ParseFileEntry(char *FileEntry)
{
    const char *Row[16];
    memset(&Row, 0, sizeof(Row));

    int FieldCnt = 0;
    while(1)
    {
        /* eat leading spaces */
        for(; isspace(*FileEntry); FileEntry++);

        Row[FieldCnt++] = FileEntry;
        if(FieldCnt >= 16)
        {
            CFE_EVS_SendEvent(SBN_FILE_EID, CFE_EVS_CRITICAL,
                "too many parameters, line %d", ParseLineNum);
            return SBN_ERROR;
        }/* end if */

        char *End = FileEntry;
        /* run to the end of this parameter */
        for(; *End && !isspace(*End); End++);

        if(!*End)
        {
            break;
        }/* end if */

        *End = '\0';
        FileEntry = End + 1;
    }/* end while */


    return PeerFileRowCallback("unknown", ParseLineNum++, "", Row, FieldCnt,
        NULL);
}/* end ParseFileEntry */

/**
 * Parse the peer configuration file(s) to find the peers that this cFE should
 * connect to.
 *
 * @return SBN_SUCCESS on success.
 */
int32 SBN_GetPeerFileData(void)
{
    static char     SBN_PeerData[SBN_PEER_FILE_LINE_SZ];
    int             BuffLen = 0; /* Length of the current buffer */
    int             PeerFile = 0;
    char            c = '\0';
    int             FileOpened = FALSE;
    int             LineNum = 0;

    /* First check for the file in RAM */
    PeerFile = OS_open(SBN_VOL_PEER_FILENAME, O_RDONLY, 0);
    if(PeerFile != OS_ERROR)
    {
        CFE_EVS_SendEvent(SBN_FILE_EID, CFE_EVS_INFORMATION,
            "opened peer data file '%s'", SBN_VOL_PEER_FILENAME);
        FileOpened = TRUE;
    }
    else
    {
        CFE_EVS_SendEvent(SBN_FILE_EID, CFE_EVS_ERROR,
            "failed to open peer file '%s'", SBN_VOL_PEER_FILENAME);
        FileOpened = FALSE;
    }/* end if */

    /* If ram file failed to open, try to open non vol file */
    if(!FileOpened)
    {
        PeerFile = OS_open(SBN_NONVOL_PEER_FILENAME, O_RDONLY, 0);

        if(PeerFile != OS_ERROR)
        {
            CFE_EVS_SendEvent(SBN_FILE_EID, CFE_EVS_INFORMATION,
                "opened peer data file '%s'", SBN_NONVOL_PEER_FILENAME);
            FileOpened = TRUE;
        }
        else
        {
            CFE_EVS_SendEvent(SBN_FILE_EID, CFE_EVS_ERROR,
                "peer file '%s' failed to open", SBN_NONVOL_PEER_FILENAME);
            FileOpened = FALSE;
        }/* end if */
    }/* end if */

    /*
     ** If no file was opened, SBN must terminate
     */
    if(!FileOpened)
    {
        return SBN_ERROR;
    }/* end if */

    memset(SBN_PeerData, 0x0, SBN_PEER_FILE_LINE_SZ);
    BuffLen = 0;

    /*
     ** Parse the lines from the file
     */

    while(1)
    {
        OS_read(PeerFile, &c, 1);

        if(c == '!')
        {
            break;
        }/* end if */

        if(c == '\n' || c == ' ' || c == '\t')
        {
            /*
             ** Skip all white space in the file
             */
            ;
        }
        else if(c == ',')
        {
            /*
             ** replace the field delimiter with a space
             */
            SBN_PeerData[BuffLen] = ' ';
            if(BuffLen < (SBN_PEER_FILE_LINE_SZ - 1))
                BuffLen++;
        }
        else if(c != ';')
        {
            /*
             ** Regular data gets copied in
             */
            SBN_PeerData[BuffLen] = c;
            if(BuffLen < (SBN_PEER_FILE_LINE_SZ - 1))
                BuffLen++;
        }
        else
        {
            /*
             ** Send the line to the file parser
             */
            if(ParseFileEntry(SBN_PeerData) == SBN_ERROR)
            {
                OS_close(PeerFile);
                return SBN_ERROR;
            }/* end if */
            LineNum++;
            memset(SBN_PeerData, 0x0, SBN_PEER_FILE_LINE_SZ);
            BuffLen = 0;
        }/* end if */
    }/* end while */

    OS_close(PeerFile);

    return SBN_SUCCESS;
}/* end SBN_GetPeerFileData */

#endif /* CFE_ES_CONFLOADER */

#if CFE_MAJOR_VERSION > 6 || CFE_MINOR_VERSION >= 6
#define SECHDR Sec
#else
#define SECHDR SecHdr
#endif

static void SwapCCSDS(CFE_SB_Msg_t *Msg)
{
    int CCSDSType = CCSDS_RD_TYPE(*((CCSDS_PriHdr_t *)Msg));
    if(CCSDSType == CCSDS_TLM)
    {
        CCSDS_TlmPkt_t *TlmPktPtr = (CCSDS_TlmPkt_t *)Msg;

        uint32 Seconds = CCSDS_RD_SEC_HDR_SEC(TlmPktPtr->SECHDR);
        Seconds = CFE_MAKE_BIG32(Seconds);
        CCSDS_WR_SEC_HDR_SEC(TlmPktPtr->SECHDR, Seconds);

        /* SBN sends CCSDS telemetry messages with secondary headers in
         * big-endian order.
         */
        if(CCSDS_TIME_SIZE == 6)
        {
            uint16 SubSeconds = CCSDS_RD_SEC_HDR_SUBSEC(TlmPktPtr->SECHDR);
            SubSeconds = CFE_MAKE_BIG16(SubSeconds);
            CCSDS_WR_SEC_HDR_SUBSEC(TlmPktPtr->SECHDR, SubSeconds);
        }
        else
        {
            uint32 SubSeconds = CCSDS_RD_SEC_HDR_SUBSEC(TlmPktPtr->SECHDR);
            SubSeconds = CFE_MAKE_BIG32(SubSeconds);
            CCSDS_WR_SEC_HDR_SUBSEC(TlmPktPtr->SECHDR, SubSeconds);
        }/* end if */
    }
    else if(CCSDSType == CCSDS_CMD)
    {
        CCSDS_CmdPkt_t *CmdPktPtr = (CCSDS_CmdPkt_t *)Msg;

        CmdPktPtr->SECHDR.Command = CFE_MAKE_BIG16(CmdPktPtr->SECHDR.Command);;
    /* else what? */
    }/* end if */
}/* end SwapCCSDS */

/**
 * \brief Packs a CCSDS message with an SBN message header.
 * \note Ensures the SBN fields (CPU ID, MsgSz) and CCSDS message headers
 *       are in network (big-endian) byte order.
 * \param SBNBuf[out] The buffer to pack into.
 * \param MsgType[in] The SBN message type.
 * \param MsgSz[in] The size of the payload.
 * \param CpuID[in] The CpuID of the sender (should be CFE_CPU_ID)
 * \param Msg[in] The payload (CCSDS message or SBN sub/unsub.)
 */
void SBN_PackMsg(void *SBNBuf, SBN_MsgSz_t MsgSz,
    SBN_MsgType_t MsgType, SBN_CpuID_t CpuID, void * Msg)
{
    Pack_t Pack;
    Pack_Init(&Pack, SBNBuf, MsgSz + SBN_PACKED_HDR_SZ, 0);

    Pack_UInt16(&Pack, MsgSz);
    Pack_UInt8(&Pack, MsgType);
    Pack_UInt32(&Pack, CpuID);

    if(!Msg || !MsgSz)
    {
        /* valid to have a NULL pointer/empty size payload */
        return;
    }/* end if */

    Pack_Data(&Pack, Msg, MsgSz);

    if(MsgType == SBN_APP_MSG)
    {
        SwapCCSDS(SBNBuf + SBN_PACKED_HDR_SZ);
    }/* end if */
}/* end SBN_PackMsg */

/**
 * \brief Unpacks a CCSDS message with an SBN message header.
 * \param SBNBuf[in] The buffer to unpack.
 * \param MsgTypePtr[out] The SBN message type.
 * \param MsgSzPtr[out] The payload size.
 * \param CpuID[out] The CpuID of the sender.
 * \param Msg[out] The payload (a CCSDS message, or SBN sub/unsub).
 * \return TRUE if we were able to unpack the message.
 *
 * \note Ensures the SBN fields (CPU ID, MsgSz) and CCSDS message headers
 *       are in platform byte order.
 * \todo Use a type for SBNBuf.
 */
boolean SBN_UnpackMsg(void *SBNBuf, SBN_MsgSz_t *MsgSzPtr,
    SBN_MsgType_t *MsgTypePtr, SBN_CpuID_t *CpuIDPtr, void *Msg)
{
    Unpack_t Unpack; Unpack_Init(&Unpack, SBNBuf, SBN_MAX_PACKED_MSG_SZ);
    Unpack_UInt16(&Unpack, MsgSzPtr);
    Unpack_UInt8(&Unpack, MsgTypePtr);
    Unpack_UInt32(&Unpack, CpuIDPtr);

    if(!*MsgSzPtr)
    {
        return TRUE;
    }/* end if */

    if(*MsgSzPtr > CFE_SB_MAX_SB_MSG_SIZE)
    {
        return FALSE;
    }/* end if */

    Unpack_Data(&Unpack, Msg, *MsgSzPtr);

    if(*MsgTypePtr == SBN_APP_MSG)
    {
        SwapCCSDS((CFE_SB_Msg_t *)Msg);
    }/* end if */
    return TRUE;
}/* end SBN_UnpackMsg */

#ifdef SBN_RECV_TASK

/* Use a struct for all local variables in the task so we can specify exactly
 * how large of a stack we need for the task.
 */

typedef struct
{
    int Status;
    uint32 RecvTaskID;
    int PeerIdx, NetIdx;
    SBN_PeerInterface_t *Peer;
    SBN_NetInterface_t *Net;
    SBN_CpuID_t CpuID;
    SBN_MsgType_t MsgType;
    SBN_MsgSz_t MsgSz;
    uint8 Msg[CFE_SB_MAX_SB_MSG_SIZE];
} RecvPeerTaskData_t;

static void RecvPeerTask(void)
{
    RecvPeerTaskData_t D;
    memset(&D, 0, sizeof(D));
    if((D.Status = CFE_ES_RegisterChildTask()) != CFE_SUCCESS)
    {
        CFE_EVS_SendEvent(SBN_PEERTASK_EID, CFE_EVS_ERROR,
            "unable to register child task (%d)", D.Status);
        return;
    }/* end if */

    D.RecvTaskID = OS_TaskGetId();

    for(D.NetIdx = 0; D.NetIdx < SBN.NetCnt; D.NetIdx++)
    {
        D.Net = &SBN.Nets[D.NetIdx];
        if(!D.Net->Configured)
        {
            continue;
        }

        for(D.PeerIdx = 0; D.PeerIdx < D.Net->PeerCnt; D.PeerIdx++)
        {
            D.Peer = &D.Net->Peers[D.PeerIdx];
            if(D.Peer->RecvTaskID == D.RecvTaskID)
            {
                break;
            }/* end if */
        }/* end for */

        if(D.PeerIdx < D.Net->PeerCnt)
        {
            break;
        }/* end if */
    }/* end for */

    if(D.NetIdx == SBN.NetCnt)
    {
        CFE_EVS_SendEvent(SBN_PEERTASK_EID, CFE_EVS_ERROR,
            "unable to connect task to peer struct");
        return;
    }/* end if */

    while(1)
    {
        D.Status = D.Net->IfOps->RecvFromPeer(D.Net, D.Peer,
            &D.MsgType, &D.MsgSz, &D.CpuID, &D.Msg);

        if(D.Status == SBN_IF_EMPTY)
        {
            continue; /* no (more) messages */
        }/* end if */

        if(D.Status == SBN_SUCCESS)
        {
            OS_GetLocalTime(&D.Peer->LastRecv);

            SBN_ProcessNetMsg(D.Net, D.MsgType, D.CpuID, D.MsgSz, &D.Msg);
        }
        else
        {
            CFE_EVS_SendEvent(SBN_PEER_EID, CFE_EVS_ERROR,
                "recv error (%d)", D.Status);
            D.Peer->RecvErrCnt++;
        }/* end if */
    }/* end while */
}/* end RecvPeerTask */

typedef struct
{
    int NetIdx;
    SBN_NetInterface_t *Net;
    SBN_PeerInterface_t *Peer;
    int Status;
    uint32 RecvTaskID;
    SBN_CpuID_t CpuID;
    SBN_MsgType_t MsgType;
    SBN_MsgSz_t MsgSz;
    uint8 Msg[CFE_SB_MAX_SB_MSG_SIZE];
} RecvNetTaskData_t;

static void RecvNetTask(void)
{
    RecvNetTaskData_t D;
    memset(&D, 0, sizeof(D));
    if((D.Status = CFE_ES_RegisterChildTask()) != CFE_SUCCESS)
    {
        CFE_EVS_SendEvent(SBN_PEERTASK_EID, CFE_EVS_ERROR,
            "unable to register child task (%d)", D.Status);
        return;
    }/* end if */

    D.RecvTaskID = OS_TaskGetId();

    for(D.NetIdx = 0; D.NetIdx < SBN.NetCnt; D.NetIdx++)
    {
        D.Net = &SBN.Nets[D.NetIdx];
        if(D.Net->RecvTaskID == D.RecvTaskID)
        {
            break;
        }/* end if */
    }/* end for */

    if(D.NetIdx == SBN.NetCnt)
    {
        CFE_EVS_SendEvent(SBN_PEERTASK_EID, CFE_EVS_ERROR,
            "unable to connect task to net struct");
        return;
    }/* end if */

    while(1)
    {
        D.Status = D.Net->IfOps->RecvFromNet(D.Net, &D.MsgType,
            &D.MsgSz, &D.CpuID, &D.Msg);

        if(D.Status == SBN_IF_EMPTY)
        {
            continue; /* no (more) messages */
        }/* end if */

        if(D.Status != SBN_SUCCESS)
        {
            return;
        }/* end if */

        D.Peer = SBN_GetPeer(D.Net, D.CpuID);
        if(!D.Peer)
        {
            CFE_EVS_SendEvent(SBN_PEERTASK_EID, CFE_EVS_ERROR,
                "unknown peer (CpuID=%d)", D.CpuID);
            return;
        }/* end if */

        OS_GetLocalTime(&D.Peer->LastRecv);

        SBN_ProcessNetMsg(D.Net, D.MsgType, D.CpuID, D.MsgSz, &D.Msg);
    }/* end while */
}/* end RecvNetTask */

#else /* !SBN_RECV_TASK */

/**
 * Checks all interfaces for messages from peers.
 * Receive messages from the specified peer, injecting them onto the local
 * software bus.
 */
void SBN_RecvNetMsgs(void)
{
    int Status = 0;
    uint8 Msg[CFE_SB_MAX_SB_MSG_SIZE];

    int NetIdx = 0;
    for(NetIdx = 0; NetIdx < SBN.NetCnt; NetIdx++)
    {
        SBN_NetInterface_t *Net = &SBN.Nets[NetIdx];
        SBN_MsgType_t MsgType;
        SBN_MsgSz_t MsgSz;
        SBN_CpuID_t CpuID;

        if(Net->IfOps->RecvFromNet)
        {
            int MsgCnt = 0;
            // TODO: make configurable
            for(MsgCnt = 0; MsgCnt < 100; MsgCnt++)
            {
                memset(Msg, 0, sizeof(Msg));

                Status = Net->IfOps->RecvFromNet(
                    Net, &MsgType, &MsgSz, &CpuID, Msg);

                if(Status == SBN_IF_EMPTY)
                {
                    break; /* no (more) messages */
                }/* end if */

                /* for UDP, the message received may not be from the peer
                 * expected.
                 */
                SBN_PeerInterface_t *Peer = SBN_GetPeer(Net, CpuID);

                if(Peer)
                {
                    OS_GetLocalTime(&Peer->LastRecv);
                }
                else
                {
                    CFE_EVS_SendEvent(SBN_PEERTASK_EID, CFE_EVS_ERROR,
                        "unknown peer (CpuID=%d)", CpuID);
                }/* end if */

                SBN_ProcessNetMsg(Net, MsgType, CpuID, MsgSz, Msg);
            }
        }
        else if(Net->IfOps->RecvFromPeer)
        {
            int PeerIdx = 0;
            for(PeerIdx = 0; PeerIdx < Net->PeerCnt; PeerIdx++)
            {
                SBN_PeerInterface_t *Peer = &Net->Peers[PeerIdx];

                /* Process up to 100 received messages
                 * TODO: make configurable
                 */
                int i = 0;
                for(i = 0; i < 100; i++)
                {
                    SBN_CpuID_t CpuID = 0;
                    SBN_MsgType_t MsgType = 0;
                    SBN_MsgSz_t MsgSz = 0;

                    memset(Msg, 0, sizeof(Msg));

                    Status = Net->IfOps->RecvFromPeer(Net, Peer,
                        &MsgType, &MsgSz, &CpuID, Msg);

                    if(Status == SBN_IF_EMPTY)
                    {
                        break; /* no (more) messages */
                    }/* end if */

                    OS_GetLocalTime(&Peer->LastRecv);

                    SBN_ProcessNetMsg(Net, MsgType, CpuID, MsgSz, Msg);
                }/* end for */
            }/* end for */
        }
        else
        {
            CFE_EVS_SendEvent(SBN_PEER_EID, CFE_EVS_ERROR,
                "neither RecvFromPeer nor RecvFromNet defined for net #%d",
                NetIdx);
        }/* end if */
    }/* end for */
}/* end SBN_RecvNetMsgs */

#endif /* SBN_RECV_TASK */

/**
 * Sends a message to a peer using the module's SendNetMsg.
 *
 * @param MsgType SBN type of the message
 * @param MsgSz Size of the message
 * @param Msg Message to send
 * @param Peer The peer to send the message to.
 * @return Number of characters sent on success, -1 on error.
 *
 */
int SBN_SendNetMsg(SBN_MsgType_t MsgType, SBN_MsgSz_t MsgSz,
    void *Msg, SBN_PeerInterface_t *Peer)
{
    int Status = 0;
    SBN_NetInterface_t *Net = Peer->Net;

    #ifdef SBN_SEND_TASK

    if(OS_MutSemTake(SBN.SendMutex) != OS_SUCCESS)
    {
        CFE_EVS_SendEvent(SBN_PEER_EID, CFE_EVS_ERROR, "unable to take mutex");
        return SBN_ERROR;
    }/* end if */

    #endif /* SBN_SEND_TASK */

    Status = Net->IfOps->Send(Peer, MsgType, MsgSz, Msg);

    if(Status != -1)
    {
        Peer->SendCnt++;
        OS_GetLocalTime(&Peer->LastSend);
    }
    else
    {
        Peer->SendErrCnt++;
    }/* end if */

    #ifdef SBN_SEND_TASK

    if(OS_MutSemGive(SBN.SendMutex) != OS_SUCCESS)
    {
        CFE_EVS_SendEvent(SBN_PEER_EID, CFE_EVS_ERROR, "unable to give mutex");
        return SBN_ERROR;
    }/* end if */

    #endif /* SBN_SEND_TASK */

    return Status;
}/* end SBN_SendNetMsg */

#ifdef SBN_SEND_TASK

typedef struct
{
    int NetIdx, PeerIdx, Status;
    uint32 SendTaskID;
    CFE_SB_MsgPtr_t SBMsgPtr;
    CFE_SB_MsgId_t MsgID;
    CFE_SB_SenderId_t *LastSenderPtr;
    SBN_NetInterface_t *Net;
    SBN_PeerInterface_t *Peer;
} SendTaskData_t;

/**
 * \brief When a peer is connected, a task is created to listen to the relevant
 * pipe for messages to send to that peer.
 */
static void SendTask(void)
{
    SendTaskData_t D;

    memset(&D, 0, sizeof(D));

    if((D.Status = CFE_ES_RegisterChildTask()) != CFE_SUCCESS)
    {
        CFE_EVS_SendEvent(SBN_PEERTASK_EID, CFE_EVS_ERROR,
            "unable to register child task (%d)", D.Status);
        return;
    }/* end if */

    D.SendTaskID = OS_TaskGetId();

    for(D.NetIdx = 0; D.NetIdx < SBN.NetCnt; D.NetIdx++)
    {
        D.Net = &SBN.Nets[D.NetIdx];
        for(D.PeerIdx = 0; D.PeerIdx < D.Net->PeerCnt; D.PeerIdx++)
        {
            D.Peer = &D.Net->Peers[D.PeerIdx];
            if(D.Peer->SendTaskID == D.SendTaskID)
            {
                break;
            }/* end if */
        }/* end for */

        if(D.PeerIdx < D.Net->PeerCnt)
        {
            break; /* found a ringer */
        }/* end if */
    }/* end for */

    if(D.NetIdx == SBN.NetCnt)
    {
        CFE_EVS_SendEvent(SBN_PEER_EID, CFE_EVS_ERROR,
            "error connecting send task\n");
        return;
    }/* end if */

    while(1)
    {
        if(CFE_SB_RcvMsg(&D.SBMsgPtr, D.Peer->Pipe, CFE_SB_PEND_FOREVER)
            != CFE_SUCCESS)
        {
            break;
        }/* end if */

        /* don't re-send what SBN sent */
        CFE_SB_GetLastSenderId(&D.LastSenderPtr, D.Peer->Pipe);

        if(!strncmp(SBN.App_FullName, D.LastSenderPtr->AppName,
            strlen(SBN.App_FullName)))
        {
            continue;
        }/* end if */

        if(SBN.RemapEnabled)
        {
            D.MsgID = SBN_RemapMsgID(D.Peer->ProcessorID,
                CFE_SB_GetMsgId(D.SBMsgPtr));
            if(D.MsgID == 0x0000)
            {
                continue; /* don't send message, filtered out */
            }/* end if */
            CFE_SB_SetMsgId(D.SBMsgPtr, D.MsgID);
        }/* end if */

        SBN_SendNetMsg(SBN_APP_MSG,
            CFE_SB_GetTotalMsgLength(D.SBMsgPtr),
            D.SBMsgPtr, D.Peer);
    }/* end while */
}/* end SendTask */

#else /* !SBN_SEND_TASK */

/**
 * Iterate through all peers, examining the pipe to see if there are messages
 * I need to send to that peer.
 */
static void CheckPeerPipes(void)
{
    int ReceivedFlag = 0, iter = 0;
    CFE_SB_MsgPtr_t SBMsgPtr = 0;
    CFE_SB_SenderId_t *LastSenderPtr = NULL;

    /**
     * \note This processes one message per peer, then start again until no
     * peers have pending messages. At max only process SBN_MAX_MSG_PER_WAKEUP
     * per peer per wakeup otherwise I will starve other processing.
     */
    for(iter = 0; iter < SBN_MAX_MSG_PER_WAKEUP; iter++)
    {
        ReceivedFlag = 0;

        int NetIdx = 0;
        for(NetIdx = 0; NetIdx < SBN.NetCnt; NetIdx++)
        {
            SBN_NetInterface_t *Net = &SBN.Nets[NetIdx];

            int PeerIdx = 0;
            for(PeerIdx = 0; PeerIdx < Net->PeerCnt; PeerIdx++)
            {
                SBN_PeerInterface_t *Peer = &Net->Peers[PeerIdx];
                /* if peer data is not in use, go to next peer */

                if(CFE_SB_RcvMsg(&SBMsgPtr, Peer->Pipe, CFE_SB_POLL)
                    != CFE_SUCCESS)
                {
                    continue;
                }/* end if */

                ReceivedFlag = 1;

                /* don't re-send what SBN sent */
                CFE_SB_GetLastSenderId(&LastSenderPtr, Peer->Pipe);

                if(!strncmp(SBN.App_FullName, LastSenderPtr->AppName,
                    strlen(SBN.App_FullName)))
                {
                    continue;
                }/* end if */

                if(SBN.RemapEnabled)
                {
                    CFE_SB_MsgId_t MsgID =
                        SBN_RemapMsgID(Peer->ProcessorID,
                        CFE_SB_GetMsgId(SBMsgPtr));
                    if(!MsgID)
                    {
                        continue; /* don't send message, filtered out */
                    }/* end if */

                    CFE_SB_SetMsgId(SBMsgPtr, MsgID);
                }/* end if */

                SBN_SendNetMsg(SBN_APP_MSG,
                    CFE_SB_GetTotalMsgLength(SBMsgPtr),
                    SBMsgPtr, Peer);
            }/* end for */
        }/* end for */

        if(!ReceivedFlag)
        {
            break;
        }/* end if */
    } /* end for */
}/* end CheckPeerPipes */

#endif /* SBN_SEND_TASK */

/**
 * Iterate through all peers, calling the poll interface if no messages have
 * been sent in the last SBN_POLL_TIME seconds.
 */
static void PeerPoll(void)
{
    int NetIdx = 0;
    for(NetIdx = 0; NetIdx < SBN.NetCnt; NetIdx++)
    {
        SBN_NetInterface_t *Net = &SBN.Nets[NetIdx];

        int PeerIdx = 0;
        for(PeerIdx = 0; PeerIdx < Net->PeerCnt; PeerIdx++)
        {
            SBN_PeerInterface_t *Peer = &Net->Peers[PeerIdx];

            Net->IfOps->PollPeer(Peer);
        }/* end for */
    }/* end for */
}/* end PeerPoll */

/**
 * Loops through all hosts and peers, initializing all.
 *
 * @return SBN_SUCCESS if interface is initialized successfully
 *         SBN_ERROR otherwise
 */
int SBN_InitInterfaces(void)
{
    if(SBN.NetCnt < 1)
    {
        CFE_EVS_SendEvent(SBN_PEER_EID, CFE_EVS_ERROR,
            "no networks configured");

        return SBN_ERROR;
    }/* end if */

    int NetIdx = 0;
    for(NetIdx = 0; NetIdx < SBN.NetCnt; NetIdx++)
    {
        SBN_NetInterface_t *Net = &SBN.Nets[NetIdx];

        if(!Net->Configured)
        {
            CFE_EVS_SendEvent(SBN_PEER_EID, CFE_EVS_ERROR,
                "network #%d not configured", NetIdx);

            return SBN_ERROR;
        }/* end if */

        Net->IfOps->InitNet(Net);

#ifdef SBN_RECV_TASK

        if(Net->IfOps->RecvFromNet)
        {
            char RecvTaskName[32];
            snprintf(RecvTaskName, OS_MAX_API_NAME, "sbn_recvs_%d", NetIdx);
            int Status = CFE_ES_CreateChildTask(&(Net->RecvTaskID),
                RecvTaskName, (CFE_ES_ChildTaskMainFuncPtr_t)&RecvNetTask,
                NULL, CFE_ES_DEFAULT_STACK_SIZE + 2 * sizeof(RecvNetTaskData_t),
                0, 0);

            if(Status != CFE_SUCCESS)
            {
                CFE_EVS_SendEvent(SBN_PEER_EID, CFE_EVS_ERROR,
                    "error creating task for %s", Net->Name);
                return Status;
            }/* end if */
        }/* end if */

#endif /* SBN_RECV_TASK */

        int PeerIdx = 0;
        for(PeerIdx = 0; PeerIdx < Net->PeerCnt; PeerIdx++)
        {
<<<<<<< HEAD
        	SBN_PeerInterface_t *Peer = &Net->Peers[PeerIdx];
=======
            SBN_PeerInterface_t *Peer = &Net->Peers[PeerIdx];

            char PipeName[OS_MAX_API_NAME];

            /* create a pipe name string similar to SBN_0_CPU2_Pipe */
            snprintf(PipeName, OS_MAX_API_NAME, "SBN_%d_%s_Pipe",
                NetIdx, Peer->Name);
            int Status = CFE_SB_CreatePipe(&(Peer->Pipe), SBN_PEER_PIPE_DEPTH,
                PipeName);

            if(Status != CFE_SUCCESS)
            {
                CFE_EVS_SendEvent(SBN_PEER_EID, CFE_EVS_ERROR,
                    "failed to create pipe '%s'", PipeName);

                return Status;
            }/* end if */

            CFE_EVS_SendEvent(SBN_PEER_EID, CFE_EVS_INFORMATION,
                "pipe created '%s'", PipeName);
>>>>>>> ad3d9667

            Net->IfOps->InitPeer(Peer);

#ifdef SBN_RECV_TASK

            if(Net->IfOps->RecvFromPeer)
            {
                char RecvTaskName[32];
                snprintf(RecvTaskName, OS_MAX_API_NAME, "sbn_recv_%d", PeerIdx);
                Status = CFE_ES_CreateChildTask(&(Peer->RecvTaskID),
                    RecvTaskName, (CFE_ES_ChildTaskMainFuncPtr_t)&RecvPeerTask,
                    NULL,
                    CFE_ES_DEFAULT_STACK_SIZE + 2 * sizeof(RecvPeerTaskData_t),
                    0, 0);
                /* TODO: more accurate stack size required */

                if(Status != CFE_SUCCESS)
                {
                    CFE_EVS_SendEvent(SBN_PEER_EID, CFE_EVS_ERROR,
                        "error creating task for %s", Peer->Name);
                    return Status;
                }/* end if */
            }/* end if */

#endif /* SBN_RECV_TASK */

#ifdef SBN_SEND_TASK

            char SendTaskName[32];

            snprintf(SendTaskName, 32, "sendT_%s_%s", Net->Name,
                Peer->Name);
            Status = CFE_ES_CreateChildTask(&(Peer->SendTaskID),
                SendTaskName, (CFE_ES_ChildTaskMainFuncPtr_t)&SendTask, NULL,
                CFE_ES_DEFAULT_STACK_SIZE + 2 * sizeof(SendTaskData_t), 0, 0);

            if(Status != CFE_SUCCESS)
            {
                CFE_EVS_SendEvent(SBN_PEER_EID, CFE_EVS_ERROR,
                    "error creating send task for %s", Peer->Name);
                return Status;
            }/* end if */

#endif /* SBN_SEND_TASK */

        }/* end for */
    }/* end for */

    CFE_EVS_SendEvent(SBN_FILE_EID, CFE_EVS_INFORMATION,
        "configured, %d nets",
        SBN.NetCnt);

    for(NetIdx = 0; NetIdx < SBN.NetCnt; NetIdx++)
    {
        CFE_EVS_SendEvent(SBN_FILE_EID, CFE_EVS_INFORMATION,
            "net %s (#%d) has %d peers", SBN.Nets[NetIdx].Name, NetIdx,
            SBN.Nets[NetIdx].PeerCnt);
    }/* end for */

    return SBN_SUCCESS;
}/* end SBN_InitInterfaces */
/**
 * This function waits for the scheduler (SCH) to wake this code up, so that
 * nothing transpires until the cFE is fully operational.
 *
 * @param[in] iTimeOut The time to wait for the scheduler to notify this code.
 * @return CFE_SUCCESS on success, otherwise an error value.
 */
static int32 WaitForWakeup(int32 iTimeOut)
{
    int32 Status = CFE_SUCCESS;
    CFE_SB_MsgPtr_t Msg = 0;

    /* Wait for WakeUp messages from scheduler */
    Status = CFE_SB_RcvMsg(&Msg, SBN.CmdPipe, iTimeOut);

    switch(Status)
    {
        case CFE_SB_NO_MESSAGE:
        case CFE_SB_TIME_OUT:
            Status = CFE_SUCCESS;
            break;
        case CFE_SUCCESS:
            SBN_HandleCommand(Msg);
            break;
        default:
            return Status;
    }/* end switch */

    /* For sbn, we still want to perform cyclic processing
    ** if the WaitForWakeup time out
    ** cyclic processing at timeout rate
    */
    CFE_ES_PerfLogEntry(SBN_PERF_RECV_ID);

#ifndef SBN_RECV_TASK
    SBN_RecvNetMsgs();
#endif /* !SBN_RECV_TASK */

    SBN_CheckSubscriptionPipe();

#ifndef SBN_SEND_TASK
    CheckPeerPipes();
#endif /* !SBN_SEND_TASK */

    PeerPoll();

    if(Status == CFE_SB_NO_MESSAGE) Status = CFE_SUCCESS;

    CFE_ES_PerfLogExit(SBN_PERF_RECV_ID);

    return Status;
}/* end WaitForWakeup */

/**
 * Waits for either a response to the "get subscriptions" message from SB, OR
 * an event message that says SB has finished initializing. The latter message
 * means that SB was not started at the time SBN sent the "get subscriptions"
 * message, so that message will need to be sent again.
 * @return TRUE if message received was a initialization message and
 *      requests need to be sent again, or
 * @return FALSE if message received was a response
 */
static int WaitForSBStartup(void)
{
    CFE_EVS_Packet_t *EvsTlm = NULL;
    CFE_SB_MsgPtr_t SBMsgPtr = 0;
    uint8 counter = 0;
    CFE_SB_PipeId_t EventPipe = 0;
    uint32 Status = CFE_SUCCESS;

    /* Create event message pipe */
    Status = CFE_SB_CreatePipe(&EventPipe, 100, "SBNEventPipe");
    if(Status != CFE_SUCCESS)
    {
        CFE_EVS_SendEvent(SBN_INIT_EID, CFE_EVS_ERROR,
            "failed to create event pipe (%d)", (int)Status);
        return SBN_ERROR;
    }/* end if */

    /* Subscribe to event messages temporarily to be notified when SB is done
     * initializing
     */
    Status = CFE_SB_Subscribe(CFE_EVS_EVENT_MSG_MID, EventPipe);
    if(Status != CFE_SUCCESS)
    {
        CFE_EVS_SendEvent(SBN_INIT_EID, CFE_EVS_ERROR,
            "failed to subscribe to event pipe (%d)", (int)Status);
        return SBN_ERROR;
    }/* end if */

    while(1)
    {
        /* Check for subscription message from SB */
        if(SBN_CheckSubscriptionPipe())
        {
            /* SBN does not need to re-send request messages to SB */
            break;
        }
        else if(counter % 100 == 0)
        {
            /* Send subscription request messages again. This may cause the SB
             * to respond to duplicate requests but that should be okay
             */
            SBN_SendSubsRequests();
        }/* end if */

        /* Check for event message from SB */
        if(CFE_SB_RcvMsg(&SBMsgPtr, EventPipe, 100) == CFE_SUCCESS)
        {
            if(CFE_SB_GetMsgId(SBMsgPtr) == CFE_EVS_EVENT_MSG_MID)
            {
                EvsTlm = (CFE_EVS_Packet_t *)SBMsgPtr;

                /* If it's an event message from SB, make sure it's the init
                 * message
                 */
                if(strcmp(EvsTlm->Payload.PacketID.AppName, "CFE_SB") == 0
                    && EvsTlm->Payload.PacketID.EventID == CFE_SB_INIT_EID)
                {
                    break;
                }/* end if */
            }/* end if */
        }/* end if */

        counter++;
    }/* end while */

    /* Unsubscribe from event messages */
    if(CFE_SB_Unsubscribe(CFE_EVS_EVENT_MSG_MID, EventPipe) != CFE_SUCCESS)
    {
        CFE_EVS_SendEvent(SBN_INIT_EID, CFE_EVS_ERROR,
            "unable to unsubscribe from event messages");
    }/* end if */

    if(CFE_SB_DeletePipe(EventPipe) != CFE_SUCCESS)
    {
        CFE_EVS_SendEvent(SBN_INIT_EID, CFE_EVS_ERROR,
            "unable to delete event pipe");
    }/* end if */

    /* SBN needs to re-send request messages */
    return TRUE;
}/* end WaitForSBStartup */

static int32 RemapTblVal(void *TblPtr)
{
    SBN_RemapTbl_t *r = (SBN_RemapTbl_t *)TblPtr;
    int i = 0;

    switch(r->RemapDefaultFlag)
    {
        /* all valid values */
        case SBN_REMAP_DEFAULT_IGNORE:
        case SBN_REMAP_DEFAULT_SEND:
            break;
        /* otherwise, unknown! */
        default:
            return 2;
    }/* end switch */

    /* Find the first "empty" entry (with a 0x0000 "from") to determine table
     * size.
     */
    for(i = 0; i < SBN_REMAP_TABLE_SIZE; i++)
    {
        if (r->Entries[i].FromMID == 0x0000)
        {
            break;
        }/* end if */
    }/* end for */

    r->EntryCnt = i;

    SBN_RemapTblSort(r);

    return CFE_SUCCESS;
}/* end RemapTblVal */

static int32 LoadTbl(SBN_RemapTbl_t **TblPtr)
{
    CFE_TBL_Handle_t TblHandle;
    int32 Status = CFE_SUCCESS;

    if((Status = CFE_TBL_Register(&TblHandle, "SBN_RemapTbl",
        sizeof(SBN_RemapTbl_t), CFE_TBL_OPT_DEFAULT, &RemapTblVal))
        != CFE_SUCCESS)
    {
        return Status;
    }/* end if */

    if((Status = CFE_TBL_Load(TblHandle, CFE_TBL_SRC_FILE, SBN_TBL_FILENAME))
        != CFE_SUCCESS)
    {
        CFE_TBL_Unregister(TblHandle);
        return Status;
    }/* end if */

    if((Status = CFE_TBL_Manage(TblHandle)) != CFE_SUCCESS)
    {
        CFE_TBL_Unregister(TblHandle);
        return Status;
    }/* end if */

    if((Status = CFE_TBL_GetAddress((void **)TblPtr, TblHandle))
        != CFE_TBL_INFO_UPDATED)
    {
        CFE_TBL_Unregister(TblHandle);
        return Status;
    }/* end if */

    return CFE_SUCCESS;
}/* end LoadTbl */

/** \brief SBN Main Routine */
void SBN_AppMain(void)
{
    int     Status = CFE_SUCCESS;
    uint32  RunStatus = CFE_ES_APP_RUN,
            AppID = 0;

    if(CFE_ES_RegisterApp() != CFE_SUCCESS) return;

    if(CFE_EVS_Register(NULL, 0, CFE_EVS_BINARY_FILTER != CFE_SUCCESS)) return;

    if(CFE_ES_GetAppID(&AppID) != CFE_SUCCESS)
    {
        CFE_EVS_SendEvent(SBN_INIT_EID, CFE_EVS_CRITICAL,
            "unable to get AppID");
        return;
    }

    SBN.AppID = AppID;

    /* load the App_FullName so I can ignore messages I send out to SB */
    uint32 TskId = OS_TaskGetId();
    CFE_SB_GetAppTskName(TskId, SBN.App_FullName);

    if(SBN_ReadModuleFile() == SBN_ERROR)
    {
        CFE_EVS_SendEvent(SBN_FILE_EID, CFE_EVS_ERROR,
            "module file not found or data invalid");
        return;
    }/* end if */

    if(SBN_GetPeerFileData() == SBN_ERROR)
    {
        CFE_EVS_SendEvent(SBN_FILE_EID, CFE_EVS_ERROR,
            "peer file not found or data invalid");
        return;
    }/* end if */

    #ifdef SBN_SEND_TASK
    /** Create mutex for send tasks */
    Status = OS_MutSemCreate(&(SBN.SendMutex), "sbn_send_mutex", 0);
    #endif /* SBN_SEND_TASK */

    if(Status != OS_SUCCESS)
    {
        CFE_EVS_SendEvent(SBN_INIT_EID, CFE_EVS_ERROR,
            "error creating mutex for send tasks");
        return;
    }

    if(SBN_InitInterfaces() == SBN_ERROR)
    {
        CFE_EVS_SendEvent(SBN_FILE_EID, CFE_EVS_ERROR,
            "unable to initialize interfaces");
        return;
    }/* end if */

    /* Create pipe for subscribes and unsubscribes from SB */
    Status = CFE_SB_CreatePipe(&SBN.SubPipe, SBN_SUB_PIPE_DEPTH, "SBNSubPipe");
    if(Status != CFE_SUCCESS)
    {
        CFE_EVS_SendEvent(SBN_INIT_EID, CFE_EVS_ERROR,
            "failed to create subscription pipe (Status=%d)", (int)Status);
        return;
    }/* end if */

    Status = CFE_SB_SubscribeLocal(CFE_SB_ALLSUBS_TLM_MID, SBN.SubPipe,
        SBN_MAX_ALLSUBS_PKTS_ON_PIPE);
    if(Status != CFE_SUCCESS)
    {
        CFE_EVS_SendEvent(SBN_INIT_EID, CFE_EVS_ERROR,
            "failed to subscribe to allsubs (Status=%d)", (int)Status);
        return;
    }/* end if */

    Status = CFE_SB_SubscribeLocal(CFE_SB_ONESUB_TLM_MID, SBN.SubPipe,
        SBN_MAX_ONESUB_PKTS_ON_PIPE);
    if(Status != CFE_SUCCESS)
    {
        CFE_EVS_SendEvent(SBN_INIT_EID, CFE_EVS_ERROR,
            "failed to subscribe to sub (Status=%d)", (int)Status);
        return;
    }/* end if */

    /* Create pipe for HK requests and gnd commands */
    /* TODO: make configurable depth */
    Status = CFE_SB_CreatePipe(&SBN.CmdPipe, 20, "SBNCmdPipe");
    if(Status != CFE_SUCCESS)
    {
        CFE_EVS_SendEvent(SBN_INIT_EID, CFE_EVS_ERROR,
            "failed to create command pipe (%d)", (int)Status);
        return;
    }/* end if */

    Status = CFE_SB_Subscribe(SBN_CMD_MID, SBN.CmdPipe);
    if(Status == CFE_SUCCESS)
    {
        CFE_EVS_SendEvent(SBN_INIT_EID, CFE_EVS_INFORMATION,
            "Subscribed to command MID 0x%04X", SBN_CMD_MID);
    }
    else
    {
        CFE_EVS_SendEvent(SBN_INIT_EID, CFE_EVS_ERROR,
            "failed to subscribe to command pipe (%d)", (int)Status);
        return;
    }/* end if */

    Status = LoadTbl(&SBN.RemapTbl);
    if (Status != CFE_SUCCESS)
    {
        CFE_EVS_SendEvent(SBN_INIT_EID, CFE_EVS_INFORMATION,
            "SBN failed to load SBN.RemapTbl (%d)", Status);
        SBN.RemapTbl = NULL;
    }/* end if */

    #ifdef SBN_REMAP_ENABLED
    if(SBN.RemapTbl != NULL)
    {
        SBN.RemapEnabled = 1;
    }/* end if */
    #endif /* SBN_REMAP_ENABLED */

    Status = OS_MutSemCreate(&(SBN.RemapMutex), "sbn_remap_mutex", 0);

    CFE_EVS_SendEvent(SBN_INIT_EID, CFE_EVS_INFORMATION,
        "initialized (CFE_CPU_NAME='%s' ProcessorID=%d SpacecraftId=%d %s "
        "SBN.AppID=%d...",
        CFE_CPU_NAME, CFE_PSP_GetProcessorId(), CFE_PSP_GetSpacecraftId(),
#ifdef SOFTWARE_BIG_BIT_ORDER
        "big-endian",
#else /* !SOFTWARE_BIG_BIT_ORDER */
        "little-endian",
#endif /* SOFTWARE_BIG_BIT_ORDER */
        (int)SBN.AppID);
    CFE_EVS_SendEvent(SBN_INIT_EID, CFE_EVS_INFORMATION,
        "...SBN_IDENT=%s CMD_MID=0x%04X conf=%s%s%s)",
        SBN_IDENT,
        SBN_CMD_MID,
#ifdef CFE_ES_CONFLOADER
        "cfe_es_conf",
#else /* !CFE_ES_CONFLOADER */
        "scanf",
#endif /* CFE_ES_CONFLOADER */
#ifdef SBN_SEND_TASK
        " SEND_TASK",
#else /* !SBN_SEND_TASK */
        " SEND_SCH",
#endif /* SBN_SEND_TASK */
#ifdef SBN_RECV_TASK
        " RECV_TASK"
#else /* !SBN_RECV_TASK */
        " RECV_SCH"
#endif /* SBN_RECV_TASK */
    );

    SBN_InitializeCounters();

    /* Wait for event from SB saying it is initialized OR a response from SB
       to the above messages. TRUE means it needs to re-send subscription
       requests */
    if(WaitForSBStartup()) SBN_SendSubsRequests();

    if(Status != CFE_SUCCESS) RunStatus = CFE_ES_APP_ERROR;

    /* Loop Forever */
    while(CFE_ES_RunLoop(&RunStatus)) WaitForWakeup(SBN_MAIN_LOOP_DELAY);

    int NetIdx = 0;
    for(NetIdx = 0; NetIdx < SBN.NetCnt; NetIdx++)
    {
        SBN_NetInterface_t *Net = &SBN.Nets[NetIdx];
        Net->IfOps->UnloadNet(Net);
    }/* end for */

    /* SBN_UnloadModules(); */

    CFE_ES_ExitApp(RunStatus);
}/* end SBN_AppMain */

/**
 * Sends a message to a peer.
 * @param[in] MsgType The type of the message (application data, SBN protocol)
 * @param[in] CpuID The CpuID to send this message to.
 * @param[in] MsgSz The size of the message (in bytes).
 * @param[in] Msg The message contents.
 */
void SBN_ProcessNetMsg(SBN_NetInterface_t *Net, SBN_MsgType_t MsgType,
    SBN_CpuID_t CpuID, SBN_MsgSz_t MsgSize, void *Msg)
{
    int Status = 0;

    SBN_PeerInterface_t *Peer = SBN_GetPeer(Net, CpuID);

    if(!Peer)
    {
        CFE_EVS_SendEvent(SBN_PEERTASK_EID, CFE_EVS_ERROR,
            "unknown peer (CpuID=%d)", CpuID);
        return;
    }/* end if */

    switch(MsgType)
    {
    	case SBN_PROTO_MSG:
        {
            uint8 Ver = ((uint8 *)Msg)[0];
            if(Ver != SBN_PROTO_VER)
            {
                CFE_EVS_SendEvent(SBN_SB_EID, CFE_EVS_ERROR,
                    "SBN protocol version mismatch with ProcessorID %d, "
                        "my version=%d, peer version %d",
                    (int)Peer->ProcessorID, (int)SBN_PROTO_VER, (int)Ver);
            }
            else
            {
                CFE_EVS_SendEvent(SBN_SB_EID, CFE_EVS_INFORMATION,
                    "SBN protocol version match with ProcessorID %d",
                    (int)Peer->ProcessorID);
            }/* end if */
            break;
        }/* end case */
        case SBN_APP_MSG:
            Status = CFE_SB_SendMsgFull(Msg,
                CFE_SB_DO_NOT_INCREMENT, CFE_SB_SEND_ONECOPY);

            if(Status != CFE_SUCCESS)
            {
                CFE_EVS_SendEvent(SBN_SB_EID, CFE_EVS_ERROR,
                    "CFE_SB_SendMsg error (Status=%d MsgType=0x%x)",
                    Status, MsgType);
            }/* end if */
            break;

        case SBN_SUB_MSG:
            SBN_ProcessSubsFromPeer(Peer, Msg);
            break;

        case SBN_UNSUB_MSG:
            SBN_ProcessUnsubsFromPeer(Peer, Msg);
            break;

        /**
         * default: no default as the module may have its own types.
         */
    }/* end switch */
}/* end SBN_ProcessNetMsg */

/**
 * Find the PeerIndex for a given CpuID and net.
 * @param[in] Net The network interface to search.
 * @param[in] ProcessorID The CpuID of the peer being sought.
 * @return The Peer interface pointer, or NULL if not found.
 */
SBN_PeerInterface_t *SBN_GetPeer(SBN_NetInterface_t *Net, uint32 ProcessorID)
{
    int PeerIdx = 0;

    for(PeerIdx = 0; PeerIdx < Net->PeerCnt; PeerIdx++)
    {
        if(Net->Peers[PeerIdx].ProcessorID == ProcessorID)
        {
            return &Net->Peers[PeerIdx];
        }/* end if */
    }/* end for */

    return NULL;
}/* end SBN_GetPeer */

uint32 SBN_Connected(SBN_PeerInterface_t *Peer)
{
	if (Peer->Pipe != 0)
	{
	    CFE_EVS_SendEvent(SBN_PEER_EID, CFE_EVS_ERROR,
	        "CPU %d already connected", Peer->ProcessorID);
	    return SBN_ERROR;
	}/* end if */

    char PipeName[OS_MAX_API_NAME];

    /* create a pipe name string similar to SBN_0_Pipe */
    snprintf(PipeName, OS_MAX_API_NAME, "SBN_%d_Pipe", Peer->ProcessorID);
    int Status = CFE_SB_CreatePipe(&(Peer->Pipe), SBN_PEER_PIPE_DEPTH,
        PipeName);

    if(Status != CFE_SUCCESS)
    {
        CFE_EVS_SendEvent(SBN_PEER_EID, CFE_EVS_ERROR,
            "failed to create pipe '%s'", PipeName);

        return Status;
    }/* end if */

    CFE_EVS_SendEvent(SBN_PEER_EID, CFE_EVS_INFORMATION,
        "pipe created '%s'", PipeName);

    CFE_EVS_SendEvent(SBN_PEER_EID, CFE_EVS_INFORMATION,
        "CPU %d connected", Peer->ProcessorID);

    uint8 ProtocolVer = SBN_PROTO_VER;
    SBN_SendNetMsg(SBN_PROTO_MSG, sizeof(ProtocolVer), &ProtocolVer, Peer);

    SBN_SendLocalSubsToPeer(Peer);

    return SBN_SUCCESS;
} /* end SBN_Connected() */

uint32 SBN_Disconnected(SBN_PeerInterface_t *Peer)
{
	if(Peer->Pipe == 0)
	{
		CFE_EVS_SendEvent(SBN_PEER_EID, CFE_EVS_ERROR,
	        "CPU %d not connected", Peer->ProcessorID);

		return SBN_ERROR;
	}
	CFE_SB_DeletePipe(Peer->Pipe);
	Peer->Pipe = 0;

	CFE_EVS_SendEvent(SBN_PEER_EID, CFE_EVS_INFORMATION,
        "CPU %d disconnected", Peer->ProcessorID);

	return SBN_SUCCESS;
}/* end SBN_Disconnected() */<|MERGE_RESOLUTION|>--- conflicted
+++ resolved
@@ -1049,30 +1049,7 @@
         int PeerIdx = 0;
         for(PeerIdx = 0; PeerIdx < Net->PeerCnt; PeerIdx++)
         {
-<<<<<<< HEAD
-        	SBN_PeerInterface_t *Peer = &Net->Peers[PeerIdx];
-=======
             SBN_PeerInterface_t *Peer = &Net->Peers[PeerIdx];
-
-            char PipeName[OS_MAX_API_NAME];
-
-            /* create a pipe name string similar to SBN_0_CPU2_Pipe */
-            snprintf(PipeName, OS_MAX_API_NAME, "SBN_%d_%s_Pipe",
-                NetIdx, Peer->Name);
-            int Status = CFE_SB_CreatePipe(&(Peer->Pipe), SBN_PEER_PIPE_DEPTH,
-                PipeName);
-
-            if(Status != CFE_SUCCESS)
-            {
-                CFE_EVS_SendEvent(SBN_PEER_EID, CFE_EVS_ERROR,
-                    "failed to create pipe '%s'", PipeName);
-
-                return Status;
-            }/* end if */
-
-            CFE_EVS_SendEvent(SBN_PEER_EID, CFE_EVS_INFORMATION,
-                "pipe created '%s'", PipeName);
->>>>>>> ad3d9667
 
             Net->IfOps->InitPeer(Peer);
 
