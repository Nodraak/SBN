--- conflicted
+++ resolved
@@ -32,7 +32,6 @@
 #include "cfe_sb_msg.h"
 #include "cfe_sb.h"
 
-<<<<<<< HEAD
 /* * * * * * * * * * * * * * * * * * * * * * * * * * * * * * * * * */
 /*                                                                 */
 /* SBN application data structures                                 */
@@ -94,34 +93,15 @@
 
     /** \brief Housekeeping information. */
     SBN_HkPacket_t Hk;
+
+    CFE_TBL_Handle_t TableHandle;
+    SBN_RemapTable_t *RemapTable;
 } SBN_App_t;
 
 /**
  * \brief SBN glocal data structure reference.
  */
 extern SBN_App_t SBN;
-=======
-typedef struct {
-    SBN_InterfaceData IfData[SBN_MAX_NETWORK_PEERS*2];  /* Data on all devices in the peer file (allow a host for every peer) */
-    SBN_InterfaceData *Host[SBN_MAX_NETWORK_PEERS];   /* Data only on devices that are the host */
-    SBN_PeerData_t Peer[SBN_MAX_NETWORK_PEERS];    /* Data only no devices that are not the host */
-    uint32 AppId;
-    char App_FullName[(OS_MAX_API_NAME * 2)];
-    CFE_SB_PipeId_t SubPipe;
-    CFE_SB_PipeId_t CmdPipe;
-
-    SBN_Subs_t LocalSubs[SBN_MAX_SUBS_PER_PEER + 1];
-
-    SBN_InterfaceOperations *IfOps[SBN_MAX_INTERFACE_TYPES + 1];
-
-    SBN_HkPacket_t Hk;
-
-    CFE_TBL_Handle_t TableHandle;
-    SBN_RemapTable_t *RemapTable;
-} SBN_t;
-
-SBN_t SBN;
->>>>>>> fdd9034d
 
 /*
 ** Prototypes
