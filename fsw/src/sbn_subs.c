--- conflicted
+++ resolved
@@ -48,35 +48,6 @@
     CFE_SB_SendMsg((CFE_SB_MsgPtr_t) &SBCmdMsg);
 }/* end SBN_SendSubsRequests */
 
-#ifdef LITTLE_ENDIAN
-
-/**
- * Utility function to copy memory and simultaneously swapping bytes for 
- * a little-endian platform. The SBN over-the-wire protocol is network order
- * (big-endian).
- * 
- * @param[in] dest Pointer to the destination block in memory.
- * @param[in] src Pointer to the source block in memory.
- * @param[in] n The number of bytes to copy from the src to the dest.
- *
- * @return CFE_PSP_SUCCESS on successful copy.
- */
-static int32 EndianMemCpy(void *dest, void *src, uint32 n)
-{
-    uint32 i = 0;
-    for(i = 0; i < n; i++)
-    {
-        ((uint8 *)dest)[i] = ((uint8 *)src)[n - i - 1];
-    }/* end for */
-    return CFE_PSP_SUCCESS;
-}/* end EndianMemCpy */
-
-#else /* !LITTLE_ENDIAN */
-
-#define EndianMemCpy(D, S, N) CFE_PSP_MemCpy(D, S, N)
-
-#endif /* LITTLE_ENDIAN */
-
 /**
  * \brief Utility function to pack SBN protocol subscription information.
  *
@@ -86,14 +57,8 @@
  */
 static void PackSub(void *SubMsg, CFE_SB_MsgId_t MsgId, CFE_SB_Qos_t Qos)
 {
-<<<<<<< HEAD
-    EndianMemCpy(SubMsg, &MsgId, sizeof(MsgId));
-=======
     MsgId = CFE_MAKE_BIG16(MsgId);
     CFE_PSP_MemCpy(SubMsg, &MsgId, sizeof(MsgId));
->>>>>>> 337471cf
-    CFE_PSP_MemCpy(SubMsg + sizeof(MsgId), &Qos, sizeof(Qos));
-
 }
 
 /**
@@ -107,12 +72,8 @@
 static void UnPackSub(void *SubMsg, CFE_SB_MsgId_t *MsgIdPtr,
     CFE_SB_Qos_t *QosPtr)
 {
-<<<<<<< HEAD
-    EndianMemCpy(MsgIdPtr, SubMsg, sizeof(*MsgIdPtr));
-=======
     CFE_PSP_MemCpy(MsgIdPtr, SubMsg, sizeof(*MsgIdPtr));
     *MsgIdPtr = CFE_MAKE_BIG16(*MsgIdPtr);
->>>>>>> 337471cf
     CFE_PSP_MemCpy(QosPtr, SubMsg + sizeof(*MsgIdPtr), sizeof(*QosPtr));
 }
 
