--- conflicted
+++ resolved
@@ -352,14 +352,6 @@
     return RecvSub;
 }/* end SBN_CheckSubscriptionPipe */
 
-<<<<<<< HEAD
-/**
- * \brief Process a subscription message from a peer.
- *
- * @param[in] PeerIdx The peer index (in SBN.Peer)
- * @param[in] Msg The subscription SBN message.
- */
-=======
 static void ProcessSubFromPeer(int PeerIdx, CFE_SB_MsgId_t MsgId,
     CFE_SB_Qos_t Qos)
 {   
@@ -374,7 +366,7 @@
 
     
     /* SubscribeLocal suppresses the subscription report */
-    Status = CFE_SB_SubscribeLocal(MsgId, SBN.Peer[PeerIdx].Pipe,
+    Status = CFE_SB_SubscribeLocal(MsgId, SBN.Peers[PeerIdx].Pipe,
             SBN_DEFAULT_MSG_LIM);
     if(Status != CFE_SUCCESS)
     {   
@@ -384,13 +376,18 @@
     }/* end if */
     
     /* log the subscription in the peer table */ 
-    SBN.Peer[PeerIdx].Subs[FirstOpenSlot].MsgId = MsgId;
-    SBN.Peer[PeerIdx].Subs[FirstOpenSlot].Qos = Qos;
+    SBN.Peers[PeerIdx].Subs[FirstOpenSlot].MsgId = MsgId;
+    SBN.Peers[PeerIdx].Subs[FirstOpenSlot].Qos = Qos;
     
     SBN.Hk.PeerStatus[PeerIdx].SubCount++;
 }/* end ProcessSubFromPeer */
 
->>>>>>> fdd9034d
+/**
+ * \brief Process a subscription message from a peer.
+ *
+ * @param[in] PeerIdx The peer index (in SBN.Peer)
+ * @param[in] Msg The subscription SBN message.
+ */
 void SBN_ProcessSubFromPeer(int PeerIdx, void *Msg)
 {
     int idx = 0, RemappedFlag = 0;
@@ -432,40 +429,14 @@
         }/* end if */
     }/* end for */
 
-<<<<<<< HEAD
-    /* SubscribeLocal suppresses the subscription report */
-    Status = CFE_SB_SubscribeLocal(MsgId, SBN.Peers[PeerIdx].Pipe,
-            SBN_DEFAULT_MSG_LIM);
-    if(Status != CFE_SUCCESS)
-=======
     /* if there's no remap ID's, subscribe to the original MID. */
     if(!RemappedFlag)
->>>>>>> fdd9034d
     {
         ProcessSubFromPeer(PeerIdx, MsgId, Qos);
     }/* end if */
-<<<<<<< HEAD
-    FirstOpenSlot = SBN.Hk.PeerStatus[PeerIdx].SubCount;
-
-    /* log the subscription in the peer table */
-    SBN.Peers[PeerIdx].Subs[FirstOpenSlot].MsgId = MsgId;
-    SBN.Peers[PeerIdx].Subs[FirstOpenSlot].Qos = Qos;
-
-    SBN.Hk.PeerStatus[PeerIdx].SubCount++;
 }/* SBN_ProcessSubFromPeer */
 
-/**
- * \brief Process an unsubscription message from a peer.
- *
- * @param[in] PeerIdx The peer index (in SBN.Peer)
- * @param[in] Msg The unsubscription SBN message.
- */
-void SBN_ProcessUnsubFromPeer(int PeerIdx, void *Msg)
-=======
-}/* SBN_ProcessSubFromPeer */
-
 static void ProcessUnsubFromPeer(int PeerIdx, CFE_SB_MsgId_t MsgId)
->>>>>>> fdd9034d
 {
     int i = 0, idx = 0;
     uint32 Status = CFE_SUCCESS;
@@ -485,12 +456,8 @@
     */
     for(i = idx; i < SBN.Hk.PeerStatus[PeerIdx].SubCount; i++)
     {
-<<<<<<< HEAD
-        CFE_PSP_MemCpy(&SBN.Peers[PeerIdx].Subs[i], &SBN.Peers[PeerIdx].Subs[i + 1],
-=======
-        CFE_PSP_MemCpy(&SBN.Peer[PeerIdx].Subs[i],
-            &SBN.Peer[PeerIdx].Subs[i + 1],
->>>>>>> fdd9034d
+        CFE_PSP_MemCpy(&SBN.Peers[PeerIdx].Subs[i],
+            &SBN.Peers[PeerIdx].Subs[i + 1],
             sizeof(SBN_Subs_t));
     }/* end for */
 
@@ -507,6 +474,12 @@
     }/* end if */
 }/* end ProcessUnsubFromPeer */
 
+/**
+ * \brief Process an unsubscription message from a peer.
+ *
+ * @param[in] PeerIdx The peer index (in SBN.Peer)
+ * @param[in] Msg The unsubscription SBN message.
+ */
 void SBN_ProcessUnsubFromPeer(int PeerIdx, void *Msg)
 {
     int idx = 0, RemappedFlag = 0;
